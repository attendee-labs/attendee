"""
URL configuration for attendee project.

The `urlpatterns` list routes URLs to views. For more information please see:
    https://docs.djangoproject.com/en/5.1/topics/http/urls/
Examples:
Function views
    1. Add an import:  from my_app import views
    2. Add a URL to urlpatterns:  path('', views.home, name='home')
Class-based views
    1. Add an import:  from other_app.views import Home
    2. Add a URL to urlpatterns:  path('', Home.as_view(), name='home')
Including another URLconf
    1. Import the include() function: from django.urls import include, path
    2. Add a URL to urlpatterns:  path('blog/', include('blog.urls'))
"""

import os

from django.conf import settings
from django.contrib import admin
from django.http import HttpResponse
from django.urls import include, path
from drf_spectacular.views import (
    SpectacularAPIView,
    SpectacularRedocView,
    SpectacularSwaggerView,
)

from accounts import views


def health_check(request):
    return HttpResponse(status=200)


urlpatterns = [
    path("health/", health_check, name="health-check"),
]

if not os.environ.get("DISABLE_ADMIN"):
    urlpatterns.append(path("admin/", admin.site.urls))

urlpatterns += [
    path("accounts/", include("allauth.urls")),
    path("accounts/", include("allauth.socialaccount.urls")),
<<<<<<< HEAD
    path("external_webhooks/", include("bots.external_webhooks_urls", namespace="external_webhooks")),
=======
    path("external_webhooks/", include("bots.external_webhooks_urls")),
    path("bot_sso/", include("bots.bot_sso_urls", namespace="bot_sso")),
>>>>>>> be9b0df8
    path("", views.home, name="home"),
    path("projects/", include("bots.projects_urls", namespace="projects")),
    path("api/v1/", include("bots.calendars_api_urls")),
    path("api/v1/", include("bots.zoom_oauth_connections_api_urls")),
    path("api/v1/", include("bots.app_session_api_urls")),
    path("api/v1/", include("bots.bots_api_urls")),
]

if settings.DEBUG:
    # API docs routes - only available in development
    urlpatterns += [
        path("schema/", SpectacularAPIView.as_view(), name="schema"),
        path(
            "schema/swagger-ui/",
            SpectacularSwaggerView.as_view(url_name="schema"),
            name="swagger-ui",
        ),
        path(
            "schema/redoc/",
            SpectacularRedocView.as_view(url_name="schema"),
            name="redoc",
        ),
    ]<|MERGE_RESOLUTION|>--- conflicted
+++ resolved
@@ -44,12 +44,8 @@
 urlpatterns += [
     path("accounts/", include("allauth.urls")),
     path("accounts/", include("allauth.socialaccount.urls")),
-<<<<<<< HEAD
     path("external_webhooks/", include("bots.external_webhooks_urls", namespace="external_webhooks")),
-=======
-    path("external_webhooks/", include("bots.external_webhooks_urls")),
     path("bot_sso/", include("bots.bot_sso_urls", namespace="bot_sso")),
->>>>>>> be9b0df8
     path("", views.home, name="home"),
     path("projects/", include("bots.projects_urls", namespace="projects")),
     path("api/v1/", include("bots.calendars_api_urls")),
