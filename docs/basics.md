--- conflicted
+++ resolved
@@ -24,15 +24,12 @@
 8. Waiting Room: Bot is in meeting's waiting room
 9. Ended: Bot has completed all tasks and recordings and transcripts are available for download
 10. Data Deleted: Bot data has been permanently deleted (recordings, transcripts, participants)
-<<<<<<< HEAD
 11. Scheduled: Bot is scheduled to join at a future time (see scheduled bots documentation)
 12. Staged: Bot resources are allocated and ready to join at scheduled time
 13. Joined - Recording Paused: Bot has joined and recording is temporarily paused
 14. Joining Breakout Room: Bot is moving to a breakout room
 15. Leaving Breakout Room: Bot is leaving a breakout room
 16. Joined - Recording Permission Denied: Bot has joined but doesn't have permission to record
-=======
->>>>>>> 89013312
 
 ## Transcription Features
 
