import logging
import os
import time

from django.core.exceptions import ValidationError
from django.urls import reverse
from django.utils.dateparse import parse_datetime
from drf_spectacular.utils import (
    OpenApiExample,
    OpenApiParameter,
    OpenApiResponse,
    extend_schema,
)
from rest_framework import status
from rest_framework.generics import GenericAPIView
from rest_framework.pagination import CursorPagination
from rest_framework.response import Response
from rest_framework.views import APIView

from .authentication import ApiKeyAuthentication
from .bots_api_utils import BotCreationSource, create_app_session, create_bot, create_bot_chat_message_request, create_bot_media_request_for_image, delete_bot, patch_bot, send_sync_command
from .launch_bot_utils import launch_bot
from .meeting_url_utils import meeting_type_from_url
from .models import (
<<<<<<< HEAD
    AppSession,
=======
    AsyncTranscription,
    AsyncTranscriptionStates,
>>>>>>> 570a1255
    Bot,
    BotEventManager,
    BotEventSubTypes,
    BotEventTypes,
    BotMediaRequest,
    BotMediaRequestMediaTypes,
    BotMediaRequestStates,
    BotStates,
    ChatMessage,
    Credentials,
    MediaBlob,
    MeetingTypes,
    Participant,
    ParticipantEvent,
    Recording,
    Utterance,
)
from .serializers import (
<<<<<<< HEAD
    AppSessionSerializer,
=======
    AsyncTranscriptionSerializer,
>>>>>>> 570a1255
    BotChatMessageRequestSerializer,
    BotImageSerializer,
    BotSerializer,
    ChatMessageSerializer,
    CreateAppSessionSerializer,
    CreateBotSerializer,
    ParticipantEventSerializer,
    ParticipantSerializer,
    PatchBotSerializer,
    RecordingSerializer,
    SpeechSerializer,
    TranscriptUtteranceSerializer,
)
from .tasks import process_async_transcription
from .throttling import ProjectPostThrottle

TokenHeaderParameter = [
    OpenApiParameter(
        name="Authorization",
        type=str,
        location=OpenApiParameter.HEADER,
        description="API key for authentication",
        required=True,
        default="Token YOUR_API_KEY_HERE",
    ),
    OpenApiParameter(
        name="Content-Type",
        type=str,
        location=OpenApiParameter.HEADER,
        description="Should always be application/json",
        required=True,
        default="application/json",
    ),
]

LeavingBotExample = OpenApiExample(
    "Leaving Bot",
    value={
        "id": "bot_weIAju4OXNZkDTpZ",
        "meeting_url": "https://zoom.us/j/123?pwd=456",
        "state": "leaving",
        "events": [
            {"type": "join_requested", "created_at": "2024-01-18T12:34:56Z"},
            {"type": "joined_meeting", "created_at": "2024-01-18T12:35:00Z"},
            {"type": "leave_requested", "created_at": "2024-01-18T13:34:56Z"},
        ],
        "transcription_state": "in_progress",
        "recording_state": "in_progress",
    },
    description="Example response when requesting a bot to leave",
)

NewlyCreatedBotExample = OpenApiExample(
    "New bot",
    value={
        "id": "bot_weIAju4OXNZkDTpZ",
        "meeting_url": "https://zoom.us/j/123?pwd=456",
        "state": "joining",
        "events": [{"type": "join_requested", "created_at": "2024-01-18T12:34:56Z"}],
        "transcription_state": "not_started",
        "recording_state": "not_started",
    },
    description="Example response when creating a new bot",
)

NewlyCreatedAppSessionExample = OpenApiExample(
    "New app session",
    value={
        "id": "app_sess_weIAju4OXNZkDTpZ",
        "zoom_rtms_stream_id": "1234567890",
        "state": "joining",
        "events": [{"type": "join_requested", "created_at": "2024-01-18T12:34:56Z"}],
        "transcription_state": "not_started",
        "recording_state": "not_started",
    },
)


@extend_schema(exclude=True)
class NotFoundView(APIView):
    def get(self, request, *args, **kwargs):
        return self.handle_request(request, *args, **kwargs)

    def post(self, request, *args, **kwargs):
        return self.handle_request(request, *args, **kwargs)

    def put(self, request, *args, **kwargs):
        return self.handle_request(request, *args, **kwargs)

    def patch(self, request, *args, **kwargs):
        return self.handle_request(request, *args, **kwargs)

    def delete(self, request, *args, **kwargs):
        return self.handle_request(request, *args, **kwargs)

    def handle_request(self, request, *args, **kwargs):
        return Response({"error": "Not found"}, status=status.HTTP_404_NOT_FOUND)


class BotCursorPagination(CursorPagination):
    ordering = "created_at"
    page_size = 25


class BotListCreateView(GenericAPIView):
    authentication_classes = [ApiKeyAuthentication]
    pagination_class = BotCursorPagination
    serializer_class = BotSerializer

    throttle_classes = [ProjectPostThrottle]

    @extend_schema(
        operation_id="List Bots",
        summary="List bots in a project",
        description="Returns a list of bots for the authenticated project. Results are paginated using cursor pagination.",
        responses={
            200: OpenApiResponse(
                response=BotSerializer(many=True),
                description="List of bots",
            )
        },
        parameters=[
            *TokenHeaderParameter,
            OpenApiParameter(
                name="meeting_url",
                type=str,
                location=OpenApiParameter.QUERY,
                description="Filter bots by meeting URL",
                required=False,
                examples=[OpenApiExample("Meeting URL Example", value="https://zoom.us/j/123456789")],
            ),
            OpenApiParameter(
                name="deduplication_key",
                type=str,
                location=OpenApiParameter.QUERY,
                description="Filter bots by deduplication key",
                required=False,
                examples=[OpenApiExample("Deduplication Key Example", value="my-unique-bot-key")],
            ),
            OpenApiParameter(
                name="states",
                type={"type": "array", "items": {"type": "string", "enum": list(BotStates._get_state_to_api_code_mapping().values())}},
                location=OpenApiParameter.QUERY,
                description="Filter bots by state. Can specify multiple states.",
                required=False,
            ),
            OpenApiParameter(
                name="cursor",
                type=str,
                location=OpenApiParameter.QUERY,
                description="Cursor for pagination",
                required=False,
            ),
        ],
        tags=["Bots"],
    )
    def get(self, request):
        # Start with all bots for the project
        bots_query = Bot.objects.filter(project=request.auth.project)

        # Filter by meeting_url if provided
        meeting_url = request.query_params.get("meeting_url")
        if meeting_url:
            bots_query = bots_query.filter(meeting_url=meeting_url)

        # Filter by deduplication_key if provided
        deduplication_key = request.query_params.get("deduplication_key")
        if deduplication_key:
            bots_query = bots_query.filter(deduplication_key=deduplication_key)

        # Filter by states if provided
        states = request.query_params.getlist("states")
        if states:
            # Convert API code strings to state integer values
            state_values = []
            for state_api_code in states:
                state_value = BotStates.api_code_to_state(state_api_code)
                if state_value is not None:
                    state_values.append(state_value)
                else:
                    return Response({"error": f"Invalid state: {state_api_code}. Valid states are: {', '.join(BotStates.state_to_api_code(state) for state in BotStates)}"}, status=status.HTTP_400_BAD_REQUEST)

            if state_values:
                bots_query = bots_query.filter(state__in=state_values)

        # Apply ordering for cursor pagination
        bots = bots_query.order_by("created_at")

        # Let the pagination class handle the rest
        page = self.paginate_queryset(bots)
        if page is not None:
            serializer = self.get_serializer(page, many=True)
            return self.get_paginated_response(serializer.data)

        serializer = self.get_serializer(bots, many=True)
        return Response(serializer.data)

    @extend_schema(
        operation_id="Create Bot",
        summary="Create a new bot",
        description="After being created, the bot will attempt to join the specified meeting.",
        request=CreateBotSerializer,
        responses={
            201: OpenApiResponse(
                response=BotSerializer,
                description="Bot created successfully",
                examples=[NewlyCreatedBotExample],
            ),
            400: OpenApiResponse(description="Invalid input"),
        },
        parameters=TokenHeaderParameter,
        tags=["Bots"],
    )
    def post(self, request):
        bot, error = create_bot(data=request.data, source=BotCreationSource.API, project=request.auth.project)
        if error:
            return Response(error, status=status.HTTP_400_BAD_REQUEST)

        # If this is a scheduled bot, we don't want to launch it yet.
        if bot.state == BotStates.JOINING:
            launch_bot(bot)

        return Response(BotSerializer(bot).data, status=status.HTTP_201_CREATED)


class AppSessionCreateView(APIView):
    authentication_classes = [ApiKeyAuthentication]

    @extend_schema(
        operation_id="Create App Session",
        summary="Create a new app session",
        description="After being created, the app session will connect to the specified media stream.",
        request=CreateAppSessionSerializer,
        responses={
            201: OpenApiResponse(
                response=AppSessionSerializer,
                description="App session created successfully",
                examples=[NewlyCreatedAppSessionExample],
            ),
            400: OpenApiResponse(description="Invalid input"),
        },
        parameters=TokenHeaderParameter,
        tags=["App Sessions"],
    )
    def post(self, request):
        app_session, error = create_app_session(data=request.data, source=BotCreationSource.API, project=request.auth.project)
        if error:
            return Response(error, status=status.HTTP_400_BAD_REQUEST)

        # If this is a scheduled bot, we don't want to launch it yet.
        if app_session.state == BotStates.CONNECTING:
            launch_bot(app_session)

        return Response(AppSessionSerializer(app_session).data, status=status.HTTP_201_CREATED)


class SpeechView(APIView):
    authentication_classes = [ApiKeyAuthentication]
    throttle_classes = [ProjectPostThrottle]

    @extend_schema(
        operation_id="Output speech",
        summary="Output speech",
        description="Causes the bot to speak a message in the meeting.",
        request=SpeechSerializer,
        responses={
            200: OpenApiResponse(description="Speech request created successfully"),
            400: OpenApiResponse(description="Invalid input"),
            404: OpenApiResponse(description="Bot not found"),
        },
        parameters=[
            *TokenHeaderParameter,
            OpenApiParameter(
                name="object_id",
                type=str,
                location=OpenApiParameter.PATH,
                description="Bot ID",
                examples=[OpenApiExample("Bot ID Example", value="bot_xxxxxxxxxxx")],
            ),
        ],
        tags=["Bots"],
    )
    def post(self, request, object_id):
        # Get the bot
        try:
            bot = Bot.objects.get(object_id=object_id, project=request.auth.project)
        except Bot.DoesNotExist:
            return Response({"error": "Bot not found"}, status=status.HTTP_404_NOT_FOUND)

        # Validate the request data
        serializer = SpeechSerializer(data=request.data)
        if not serializer.is_valid():
            return Response(serializer.errors, status=status.HTTP_400_BAD_REQUEST)

        # Check if bot is in a state that can play media
        if not BotEventManager.is_state_that_can_play_media(bot.state):
            return Response(
                {"error": f"Bot is in state {BotStates.state_to_api_code(bot.state)} and cannot play media"},
                status=status.HTTP_400_BAD_REQUEST,
            )

        # Check for Google TTS credentials. This is currently the only supported text-to-speech provider.
        google_tts_credentials = bot.project.credentials.filter(credential_type=Credentials.CredentialTypes.GOOGLE_TTS).first()

        if not google_tts_credentials:
            settings_url = request.build_absolute_uri(reverse("bots:project-credentials", kwargs={"object_id": bot.project.object_id}))
            return Response(
                {"error": f"Google Text-to-Speech credentials are required. Please add credentials at {settings_url}"},
                status=status.HTTP_400_BAD_REQUEST,
            )

        # Create the media request
        BotMediaRequest.objects.create(
            bot=bot,
            text_to_speak=serializer.validated_data["text"],
            text_to_speech_settings=serializer.validated_data["text_to_speech_settings"],
            media_type=BotMediaRequestMediaTypes.AUDIO,
        )

        # Send sync command to notify bot of new media request
        send_sync_command(bot, "sync_media_requests")

        return Response(status=status.HTTP_200_OK)


class OutputVideoView(APIView):
    authentication_classes = [ApiKeyAuthentication]
    throttle_classes = [ProjectPostThrottle]

    @extend_schema(
        operation_id="Output video",
        summary="Output video",
        description="Causes the bot to output a video in the meeting.",
        request={
            "application/json": {
                "type": "object",
                "properties": {
                    "url": {
                        "type": "string",
                        "description": "URL of the video to output. Must be a valid URL to an mp4 file.",
                    },
                },
                "required": ["url"],
                "additionalProperties": False,
            }
        },
        responses={
            200: OpenApiResponse(description="Video request created successfully"),
            400: OpenApiResponse(description="Invalid input"),
            404: OpenApiResponse(description="Bot not found"),
        },
        parameters=[
            *TokenHeaderParameter,
            OpenApiParameter(
                name="object_id",
                type=str,
                location=OpenApiParameter.PATH,
                description="Bot ID",
                examples=[OpenApiExample("Bot ID Example", value="bot_xxxxxxxxxxx")],
            ),
        ],
        tags=["Bots"],
    )
    def post(self, request, object_id):
        # Get the bot
        try:
            bot = Bot.objects.get(object_id=object_id, project=request.auth.project)
        except Bot.DoesNotExist:
            return Response({"error": "Bot not found"}, status=status.HTTP_404_NOT_FOUND)

        # Get which type of meeting the bot is in
        meeting_type = meeting_type_from_url(bot.meeting_url)
        if meeting_type != MeetingTypes.GOOGLE_MEET and meeting_type != MeetingTypes.ZOOM:
            # Video output is not supported in this meeting type
            return Response({"error": "Video output is not supported in this meeting type"}, status=status.HTTP_400_BAD_REQUEST)
        if meeting_type == MeetingTypes.ZOOM and os.getenv("ENABLE_ZOOM_VIDEO_OUTPUT") != "true":
            return Response({"error": "Video output is not supported in this meeting type"}, status=status.HTTP_400_BAD_REQUEST)

        # Validate the request data
        url = request.data.get("url")
        if not url:
            return Response({"error": "URL is required"}, status=status.HTTP_400_BAD_REQUEST)
        if not url.startswith("https://"):
            return Response({"error": "URL must start with https://"}, status=status.HTTP_400_BAD_REQUEST)
        if not url.endswith(".mp4"):
            return Response({"error": "URL must end with .mp4"}, status=status.HTTP_400_BAD_REQUEST)

        # Check if bot is in a state that can play media
        if not BotEventManager.is_state_that_can_play_media(bot.state):
            return Response(
                {"error": f"Bot is in state {BotStates.state_to_api_code(bot.state)} and cannot play media"},
                status=status.HTTP_400_BAD_REQUEST,
            )

        if bot.media_requests.filter(state=BotMediaRequestStates.PLAYING).exists():
            return Response({"error": "Bot is already playing media. Please wait for it to finish."}, status=status.HTTP_400_BAD_REQUEST)

        # Create the media request
        BotMediaRequest.objects.create(
            bot=bot,
            media_type=BotMediaRequestMediaTypes.VIDEO,
            media_url=url,
        )

        # Send sync command to notify bot of new media request
        send_sync_command(bot, "sync_media_requests")

        return Response(status=status.HTTP_200_OK)


class OutputAudioView(APIView):
    authentication_classes = [ApiKeyAuthentication]
    throttle_classes = [ProjectPostThrottle]

    @extend_schema(
        operation_id="Output Audio",
        summary="Output audio",
        description="Causes the bot to output audio in the meeting.",
        request={
            "application/json": {
                "type": "object",
                "properties": {
                    "type": {
                        "type": "string",
                        "enum": [ct[0] for ct in MediaBlob.VALID_AUDIO_CONTENT_TYPES],
                    },
                    "data": {
                        "type": "string",
                        "description": "Base64 encoded audio data",
                    },
                },
                "required": ["type", "data"],
            }
        },
        responses={
            200: OpenApiResponse(description="Audio request created successfully"),
            400: OpenApiResponse(description="Invalid input"),
            404: OpenApiResponse(description="Bot not found"),
        },
        parameters=[
            *TokenHeaderParameter,
            OpenApiParameter(
                name="object_id",
                type=str,
                location=OpenApiParameter.PATH,
                description="Bot ID",
                examples=[OpenApiExample("Bot ID Example", value="bot_xxxxxxxxxxx")],
            ),
        ],
        tags=["Bots"],
    )
    def post(self, request, object_id):
        try:
            # Validate request data
            if "type" not in request.data or "data" not in request.data:
                return Response(
                    {"error": "Both type and data are required"},
                    status=status.HTTP_400_BAD_REQUEST,
                )

            content_type = request.data["type"]
            if content_type not in [ct[0] for ct in MediaBlob.VALID_AUDIO_CONTENT_TYPES]:
                return Response(
                    {"error": "Invalid audio content type"},
                    status=status.HTTP_400_BAD_REQUEST,
                )

            try:
                # Decode base64 data
                import base64

                audio_data = base64.b64decode(request.data["data"])
            except Exception:
                return Response(
                    {"error": "Invalid base64 encoded data"},
                    status=status.HTTP_400_BAD_REQUEST,
                )

            # Get the bot
            bot = Bot.objects.get(object_id=object_id, project=request.auth.project)
            if not BotEventManager.is_state_that_can_play_media(bot.state):
                return Response(
                    {"error": f"Bot is in state {BotStates.state_to_api_code(bot.state)} and cannot play media"},
                    status=status.HTTP_400_BAD_REQUEST,
                )

            try:
                # Create or get existing MediaBlob
                media_blob = MediaBlob.get_or_create_from_blob(project=request.auth.project, blob=audio_data, content_type=content_type)
            except Exception as e:
                error_message_first_line = str(e).split("\n")[0]
                logging.error(f"Error creating audio blob: {error_message_first_line} (content_type={content_type}, bot_id={object_id})")
                return Response({"error": f"Error creating the audio blob. Are you sure it's a valid {content_type} file?", "raw_error": error_message_first_line}, status=status.HTTP_400_BAD_REQUEST)

            # Create BotMediaRequest
            BotMediaRequest.objects.create(
                bot=bot,
                media_blob=media_blob,
                media_type=BotMediaRequestMediaTypes.AUDIO,
            )

            # Send sync command
            send_sync_command(bot, "sync_media_requests")

            return Response(status=status.HTTP_200_OK)

        except Bot.DoesNotExist:
            return Response({"error": "Bot not found"}, status=status.HTTP_404_NOT_FOUND)


class OutputImageView(APIView):
    authentication_classes = [ApiKeyAuthentication]
    throttle_classes = [ProjectPostThrottle]

    @extend_schema(
        operation_id="Output Image",
        summary="Output image",
        description="Causes the bot to output an image in the meeting.",
        request=BotImageSerializer,
        responses={
            200: OpenApiResponse(description="Image request created successfully"),
            400: OpenApiResponse(description="Invalid input"),
            404: OpenApiResponse(description="Bot not found"),
        },
        parameters=[
            *TokenHeaderParameter,
            OpenApiParameter(
                name="object_id",
                type=str,
                location=OpenApiParameter.PATH,
                description="Bot ID",
                examples=[OpenApiExample("Bot ID Example", value="bot_xxxxxxxxxxx")],
            ),
        ],
        tags=["Bots"],
    )
    def post(self, request, object_id):
        try:
            # Get the bot
            bot = Bot.objects.get(object_id=object_id, project=request.auth.project)
            if not BotEventManager.is_state_that_can_play_media(bot.state):
                return Response(
                    {"error": f"Bot is in state {BotStates.state_to_api_code(bot.state)} and cannot play media"},
                    status=status.HTTP_400_BAD_REQUEST,
                )

            if bot.media_requests.filter(media_type=BotMediaRequestMediaTypes.VIDEO, state=BotMediaRequestStates.PLAYING).exists():
                return Response({"error": "Bot is already playing a video. Please wait for it to finish."}, status=status.HTTP_400_BAD_REQUEST)

            # Validate request data
            bot_image = BotImageSerializer(data=request.data)
            if not bot_image.is_valid():
                return Response(bot_image.errors, status=status.HTTP_400_BAD_REQUEST)

            try:
                create_bot_media_request_for_image(bot, bot_image.validated_data)
            except ValidationError as e:
                return Response({"error": e.messages[0]}, status=status.HTTP_400_BAD_REQUEST)

            # Send sync command
            send_sync_command(bot, "sync_media_requests")

            return Response(status=status.HTTP_200_OK)

        except Bot.DoesNotExist:
            return Response({"error": "Bot not found"}, status=status.HTTP_404_NOT_FOUND)


class DeleteDataView(APIView):
    authentication_classes = [ApiKeyAuthentication]

    @extend_schema(
        operation_id="Delete Bot Data",
        summary="Delete bot data",
        description="Permanently deletes all data associated with this bot, including recordings, transcripts, and participant information. Metadata is not deleted. This cannot be undone.",
        responses={
            200: OpenApiResponse(
                response=BotSerializer,
                description="Data successfully deleted",
            ),
            400: OpenApiResponse(description="Bot is not in a valid state for data deletion"),
            404: OpenApiResponse(description="Bot not found"),
        },
        parameters=[
            *TokenHeaderParameter,
            OpenApiParameter(
                name="object_id",
                type=str,
                location=OpenApiParameter.PATH,
                description="Bot ID",
                examples=[OpenApiExample("Bot ID Example", value="bot_xxxxxxxxxxx")],
            ),
        ],
        tags=["Bots"],
    )
    def post(self, request, object_id):
        try:
            bot = Bot.objects.get(object_id=object_id, project=request.auth.project)
            logging.info(f"Deleting data for bot {bot.object_id}")
            bot.delete_data()
            logging.info(f"Data deleted for bot {bot.object_id}")
            return Response(BotSerializer(bot).data, status=status.HTTP_200_OK)
        except Bot.DoesNotExist:
            return Response({"error": "Bot not found"}, status=status.HTTP_404_NOT_FOUND)
        except Exception as e:
            logging.error(f"Error deleting bot data: {str(e)} (bot_id={object_id})")
            return Response(
                {"error": str(e)},
                status=status.HTTP_400_BAD_REQUEST,
            )


class BotLeaveView(APIView):
    authentication_classes = [ApiKeyAuthentication]

    @extend_schema(
        operation_id="Leave Meeting",
        summary="Leave a meeting",
        description="Causes the bot to leave the meeting.",
        responses={
            200: OpenApiResponse(
                response=BotSerializer,
                description="Successfully requested to leave meeting",
                examples=[LeavingBotExample],
            ),
            400: OpenApiResponse(description="Bot is not in a valid state to leave the meeting"),
            404: OpenApiResponse(description="Bot not found"),
        },
        parameters=[
            *TokenHeaderParameter,
            OpenApiParameter(
                name="object_id",
                type=str,
                location=OpenApiParameter.PATH,
                description="Bot ID",
                examples=[OpenApiExample("Bot ID Example", value="bot_xxxxxxxxxxx")],
            ),
        ],
        tags=["Bots"],
    )
    def post(self, request, object_id):
        try:
            bot = Bot.objects.get(object_id=object_id, project=request.auth.project)

            BotEventManager.create_event(bot, BotEventTypes.LEAVE_REQUESTED, event_sub_type=BotEventSubTypes.LEAVE_REQUESTED_USER_REQUESTED)

            send_sync_command(bot)

            return Response(BotSerializer(bot).data, status=status.HTTP_200_OK)
        except ValidationError as e:
            logging.error(f"Error leaving meeting: {str(e)} (bot_id={object_id})")
            return Response({"error": e.messages[0]}, status=status.HTTP_400_BAD_REQUEST)
        except Bot.DoesNotExist:
            return Response({"error": "Bot not found"}, status=status.HTTP_404_NOT_FOUND)


class AppSessionEndView(APIView):
    authentication_classes = [ApiKeyAuthentication]

    @extend_schema(
        operation_id="End App Session",
        summary="End an app session",
        description="Causes the app session to end.",
        responses={
            200: OpenApiResponse(
                response=AppSessionSerializer,
                description="Successfully requested to end app session",
            ),
            404: OpenApiResponse(description="App session not found"),
        },
        tags=["App Sessions"],
    )
    def post(self, request):
        try:
            rtms_stream_id = request.data.get("zoom_rtms").get("rtms_stream_id")
            app_session = AppSession.objects.get(zoom_rtms_stream_id=rtms_stream_id, project=request.auth.project)

            BotEventManager.create_event(app_session, BotEventTypes.APP_SESSION_DISCONNECT_REQUESTED)

            send_sync_command(app_session)

            return Response(AppSessionSerializer(app_session).data, status=status.HTTP_200_OK)
        except ValidationError as e:
            logging.error(f"Error ending app session: {str(e)} (app_session_id={app_session.object_id})")
            return Response({"error": e.messages[0]}, status=status.HTTP_400_BAD_REQUEST)
        except AppSession.DoesNotExist:
            return Response({"error": "App session not found"}, status=status.HTTP_404_NOT_FOUND)


class AppSessionMediaView(APIView):
    authentication_classes = [ApiKeyAuthentication]

    @extend_schema(
        operation_id="Get App Session Media",
        summary="Get the media for an app session",
        description="Returns a short-lived S3 URL for the media of the app session.",
        responses={
            200: OpenApiResponse(
                response=RecordingSerializer,
                description="Short-lived S3 URL for the recording",
            )
        },
        parameters=[
            *TokenHeaderParameter,
            OpenApiParameter(
                name="object_id",
                type=str,
                location=OpenApiParameter.PATH,
                description="App Session ID",
                examples=[OpenApiExample("App Session ID Example", value="app_session_xxxxxxxxxxx")],
            ),
        ],
        tags=["App Sessions"],
    )
    def get(self, request, object_id):
        try:
            app_session = AppSession.objects.get(object_id=object_id, project=request.auth.project)

            recording = Recording.objects.filter(bot=app_session, is_default_recording=True).first()
            if not recording:
                return Response(
                    {"error": "No media found for app session"},
                    status=status.HTTP_404_NOT_FOUND,
                )

            recording_file = recording.file
            if not recording_file:
                return Response(
                    {"error": "No media file found for app session"},
                    status=status.HTTP_404_NOT_FOUND,
                )

            return Response(RecordingSerializer(recording).data)

        except AppSession.DoesNotExist:
            return Response({"error": "App session not found"}, status=status.HTTP_404_NOT_FOUND)


class RecordingView(APIView):
    authentication_classes = [ApiKeyAuthentication]

    @extend_schema(
        operation_id="Get Bot Recording",
        summary="Get the recording for a bot",
        description="Returns a short-lived S3 URL for the recording of the bot.",
        responses={
            200: OpenApiResponse(
                response=RecordingSerializer,
                description="Short-lived S3 URL for the recording",
            )
        },
        parameters=[
            *TokenHeaderParameter,
            OpenApiParameter(
                name="object_id",
                type=str,
                location=OpenApiParameter.PATH,
                description="Bot ID",
                examples=[OpenApiExample("Bot ID Example", value="bot_xxxxxxxxxxx")],
            ),
        ],
        tags=["Bots"],
    )
    def get(self, request, object_id):
        try:
            bot = Bot.objects.get(object_id=object_id, project=request.auth.project)

            recording = Recording.objects.filter(bot=bot, is_default_recording=True).first()
            if not recording:
                return Response(
                    {"error": "No recording found for bot"},
                    status=status.HTTP_404_NOT_FOUND,
                )

            recording_file = recording.file
            if not recording_file:
                return Response(
                    {"error": "No recording file found for bot"},
                    status=status.HTTP_404_NOT_FOUND,
                )

            return Response(RecordingSerializer(recording).data)

        except Bot.DoesNotExist:
            return Response({"error": "Bot not found"}, status=status.HTTP_404_NOT_FOUND)


class TranscriptView(APIView):
    authentication_classes = [ApiKeyAuthentication]

    @extend_schema(
        operation_id="Get Bot Transcript",
        summary="Get the transcript for a bot",
        description="If the meeting is still in progress, this returns the transcript so far.",
        responses={
            200: OpenApiResponse(
                response=TranscriptUtteranceSerializer(many=True),
                description="List of transcribed utterances",
            ),
            404: OpenApiResponse(description="Bot not found"),
        },
        parameters=[
            *TokenHeaderParameter,
            OpenApiParameter(
                name="object_id",
                type=str,
                location=OpenApiParameter.PATH,
                description="Bot ID",
                examples=[OpenApiExample("Bot ID Example", value="bot_xxxxxxxxxxx")],
            ),
            OpenApiParameter(
                name="updated_after",
                type={"type": "string", "format": "ISO 8601 datetime"},
                location=OpenApiParameter.QUERY,
                description="Only return transcript entries updated or created after this time. Useful when polling for updates to the transcript.",
                required=False,
                examples=[OpenApiExample("DateTime Example", value="2024-01-18T12:34:56Z")],
            ),
        ],
        tags=["Bots"],
    )
    def get(self, request, object_id):
        try:
            bot = Bot.objects.get(object_id=object_id, project=request.auth.project)

            recording = Recording.objects.filter(bot=bot, is_default_recording=True).first()
            if not recording:
                return Response(
                    {"error": "No recording found for bot"},
                    status=status.HTTP_404_NOT_FOUND,
                )

            async_transcription = None
            if request.query_params.get("async_transcription_id"):
                async_transcription = recording.async_transcriptions.get(
                    object_id=request.query_params.get("async_transcription_id"),
                )
                if async_transcription.state != AsyncTranscriptionStates.COMPLETE:
                    return Response({"error": f"Async transcription {async_transcription.object_id} is not complete. It is in state {AsyncTranscriptionStates.state_to_api_code(async_transcription.state)}"}, status=status.HTTP_400_BAD_REQUEST)

            # Get all utterances with transcriptions, sorted by timeline
            utterances_query = Utterance.objects.select_related("participant").filter(recording=recording, transcription__isnull=False, async_transcription=async_transcription)

            # Apply updated_after filter if provided
            updated_after = request.query_params.get("updated_after")
            if updated_after:
                try:
                    updated_after_datetime = parse_datetime(str(updated_after))
                except Exception:
                    updated_after_datetime = None

                if not updated_after_datetime:
                    return Response(
                        {"error": "Invalid updated_after format. Use ISO 8601 format (e.g., 2024-01-18T12:34:56Z)"},
                        status=status.HTTP_400_BAD_REQUEST,
                    )
                utterances_query = utterances_query.filter(updated_at__gt=updated_after_datetime)

            # Apply ordering
            utterances = utterances_query.order_by("timestamp_ms")

            # Format the response, skipping empty transcriptions
            transcript_data = [
                {
                    "speaker_name": utterance.participant.full_name,
                    "speaker_uuid": utterance.participant.uuid,
                    "speaker_user_uuid": utterance.participant.user_uuid,
                    "timestamp_ms": utterance.timestamp_ms,
                    "duration_ms": utterance.duration_ms,
                    "transcription": utterance.transcription,
                }
                for utterance in utterances
                if utterance.transcription.get("transcript", "")
            ]

            serializer = TranscriptUtteranceSerializer(transcript_data, many=True)
            return Response(serializer.data)

        except Bot.DoesNotExist:
            return Response({"error": "Bot not found"}, status=status.HTTP_404_NOT_FOUND)
        except AsyncTranscription.DoesNotExist:
            return Response({"error": "Async Transcription not found"}, status=status.HTTP_404_NOT_FOUND)

    def post(self, request, object_id):
        try:
            bot = Bot.objects.get(object_id=object_id, project=request.auth.project)

            if not bot.project.organization.is_async_transcription_enabled:
                return Response({"error": "Async transcription is not enabled for your account."}, status=status.HTTP_400_BAD_REQUEST)

            if bot.state != BotStates.ENDED:
                return Response({"error": "Cannot create async transcription because bot is not in state ended. It is in state " + BotStates.state_to_api_code(bot.state)}, status=status.HTTP_400_BAD_REQUEST)

            recording = Recording.objects.filter(bot=bot, is_default_recording=True).first()
            if not recording:
                return Response(
                    {"error": "No recording found for bot"},
                    status=status.HTTP_404_NOT_FOUND,
                )

            if not recording.audio_chunks.exists():
                return Response({"error": "Cannot create transcription because the recording audio chunks have been deleted."}, status=status.HTTP_400_BAD_REQUEST)

            existing_async_transcription_count = AsyncTranscription.objects.filter(
                recording=recording,
            ).count()
            # We only allow a max of 4 async transcriptions per recording
            if existing_async_transcription_count >= 4:
                return Response({"error": "You cannot have more than 4 async transcriptions per bot."}, status=status.HTTP_400_BAD_REQUEST)

            async_transcription = AsyncTranscription.objects.create(recording=recording)

            # Create celery task to process the async transcription
            process_async_transcription.delay(async_transcription.id)

            return Response(AsyncTranscriptionSerializer(async_transcription).data)
        except Bot.DoesNotExist:
            return Response({"error": "Bot not found"}, status=status.HTTP_404_NOT_FOUND)


class BotDetailView(APIView):
    authentication_classes = [ApiKeyAuthentication]

    @extend_schema(
        operation_id="Get Bot",
        summary="Get the details for a bot",
        responses={
            200: OpenApiResponse(
                response=BotSerializer,
                description="Bot details",
                examples=[NewlyCreatedBotExample],
            ),
            404: OpenApiResponse(description="Bot not found"),
        },
        parameters=[
            *TokenHeaderParameter,
            OpenApiParameter(
                name="object_id",
                type=str,
                location=OpenApiParameter.PATH,
                description="Bot ID",
                examples=[OpenApiExample("Bot ID Example", value="bot_xxxxxxxxxxx")],
            ),
        ],
        tags=["Bots"],
    )
    def get(self, request, object_id):
        try:
            bot = Bot.objects.get(object_id=object_id, project=request.auth.project)
            return Response(BotSerializer(bot).data)

        except Bot.DoesNotExist:
            return Response({"error": "Bot not found"}, status=status.HTTP_404_NOT_FOUND)

    @extend_schema(
        operation_id="Patch Bot",
        summary="Update a scheduled bot",
        description="Updates a scheduled bot. Currently only the join_at field can be updated, and only for bots in the scheduled state.",
        request=PatchBotSerializer,
        responses={
            200: OpenApiResponse(
                response=BotSerializer,
                description="Bot updated successfully",
            ),
            400: OpenApiResponse(description="Invalid input or bot is not in scheduled state"),
            404: OpenApiResponse(description="Bot not found"),
        },
        parameters=[
            *TokenHeaderParameter,
            OpenApiParameter(
                name="object_id",
                type=str,
                location=OpenApiParameter.PATH,
                description="Bot ID",
                examples=[OpenApiExample("Bot ID Example", value="bot_xxxxxxxxxxx")],
            ),
        ],
        tags=["Bots"],
    )
    def patch(self, request, object_id):
        # Get the bot
        try:
            bot = Bot.objects.get(object_id=object_id, project=request.auth.project)
        except Bot.DoesNotExist:
            return Response({"error": "Bot not found"}, status=status.HTTP_404_NOT_FOUND)

        # Use the utility function to patch the bot
        updated_bot, error = patch_bot(bot, request.data)
        if error:
            return Response(error, status=status.HTTP_400_BAD_REQUEST)

        return Response(BotSerializer(updated_bot).data, status=status.HTTP_200_OK)

    @extend_schema(
        operation_id="Delete scheduled Bot",
        summary="Delete a scheduled bot",
        description="Deletes a scheduled bot.",
        responses={
            200: OpenApiResponse(description="Scheduled bot deleted successfully"),
            404: OpenApiResponse(description="Bot not found"),
        },
        parameters=[
            *TokenHeaderParameter,
            OpenApiParameter(
                name="object_id",
                type=str,
                location=OpenApiParameter.PATH,
                description="Bot ID",
                examples=[OpenApiExample("Bot ID Example", value="bot_xxxxxxxxxxx")],
            ),
        ],
        tags=["Bots"],
    )
    def delete(self, request, object_id):
        try:
            bot = Bot.objects.get(object_id=object_id, project=request.auth.project)
        except Bot.DoesNotExist:
            return Response({"error": "Bot not found"}, status=status.HTTP_404_NOT_FOUND)

        # Use the utility function to delete the bot
        success, error = delete_bot(bot)
        if error:
            return Response(error, status=status.HTTP_400_BAD_REQUEST)

        return Response(status=status.HTTP_200_OK)


class ChatMessageCursorPagination(CursorPagination):
    ordering = "created_at"
    page_size = 25


class ChatMessagesView(GenericAPIView):
    authentication_classes = [ApiKeyAuthentication]
    pagination_class = ChatMessageCursorPagination
    serializer_class = ChatMessageSerializer

    @extend_schema(
        operation_id="Get Chat Messages",
        summary="Get chat messages sent in the meeting",
        description="If the meeting is still in progress, this returns the chat messages sent so far. Results are paginated using cursor pagination.",
        responses={
            200: OpenApiResponse(
                response=ChatMessageSerializer(many=True),
                description="List of chat messages",
            ),
            404: OpenApiResponse(description="Bot not found"),
        },
        parameters=[
            *TokenHeaderParameter,
            OpenApiParameter(
                name="object_id",
                type=str,
                location=OpenApiParameter.PATH,
                description="Bot ID",
                examples=[OpenApiExample("Bot ID Example", value="bot_xxxxxxxxxxx")],
            ),
            OpenApiParameter(
                name="updated_after",
                type={"type": "string", "format": "ISO 8601 datetime"},
                location=OpenApiParameter.QUERY,
                description="Only return chat messages created after this time. Useful when polling for updates.",
                required=False,
                examples=[OpenApiExample("DateTime Example", value="2024-01-18T12:34:56Z")],
            ),
            OpenApiParameter(
                name="cursor",
                type=str,
                location=OpenApiParameter.QUERY,
                description="Cursor for pagination",
                required=False,
            ),
        ],
        tags=["Bots"],
    )
    def get(self, request, object_id):
        try:
            # Get the bot and verify it belongs to the project
            bot = Bot.objects.get(object_id=object_id, project=request.auth.project)

            # Get optional updated_after parameter
            updated_after = request.query_params.get("updated_after")

            # Query messages for this bot
            messages_query = ChatMessage.objects.filter(bot=bot)

            # Filter by updated_after if provided
            if updated_after:
                try:
                    updated_after_datetime = parse_datetime(str(updated_after))
                except Exception:
                    updated_after_datetime = None

                if not updated_after_datetime:
                    return Response(
                        {"error": "Invalid updated_after format. Use ISO 8601 format (e.g., 2024-01-18T12:34:56Z)"},
                        status=status.HTTP_400_BAD_REQUEST,
                    )
                messages_query = messages_query.filter(created_at__gt=updated_after_datetime)

            # Apply ordering - now using created_at for cursor pagination
            messages = messages_query.order_by("created_at")

            # Let the pagination class handle the rest
            page = self.paginate_queryset(messages)
            if page is not None:
                serializer = self.get_serializer(page, many=True)
                return self.get_paginated_response(serializer.data)

            serializer = self.get_serializer(messages, many=True)
            return Response(serializer.data)

        except Bot.DoesNotExist:
            return Response({"error": "Bot not found"}, status=status.HTTP_404_NOT_FOUND)


class SendChatMessageView(APIView):
    authentication_classes = [ApiKeyAuthentication]
    throttle_classes = [ProjectPostThrottle]

    @extend_schema(
        operation_id="Send Chat Message",
        summary="Send a chat message",
        description="Causes the bot to send a chat message in the meeting.",
        request=BotChatMessageRequestSerializer,
        responses={
            200: OpenApiResponse(description="Chat message request created successfully"),
            400: OpenApiResponse(description="Invalid input"),
            404: OpenApiResponse(description="Bot not found"),
        },
        parameters=[
            *TokenHeaderParameter,
            OpenApiParameter(
                name="object_id",
                type=str,
                location=OpenApiParameter.PATH,
                description="Bot ID",
                examples=[OpenApiExample("Bot ID Example", value="bot_xxxxxxxxxxx")],
            ),
        ],
        tags=["Bots"],
    )
    def post(self, request, object_id):
        # Get the bot
        try:
            bot = Bot.objects.get(object_id=object_id, project=request.auth.project)
        except Bot.DoesNotExist:
            return Response({"error": "Bot not found"}, status=status.HTTP_404_NOT_FOUND)

        # Validate the request data
        serializer = BotChatMessageRequestSerializer(data=request.data)
        if not serializer.is_valid():
            return Response(serializer.errors, status=status.HTTP_400_BAD_REQUEST)

        # Check if bot is in a state that can send chat messages
        if not BotEventManager.is_state_that_can_play_media(bot.state):
            return Response(
                {"error": f"Bot is in state {BotStates.state_to_api_code(bot.state)} and cannot send chat messages"},
                status=status.HTTP_400_BAD_REQUEST,
            )

        validated_data = serializer.validated_data

        # Create the chat message request
        try:
            create_bot_chat_message_request(bot, validated_data)

            # Send sync command to notify bot of new chat message request
            send_sync_command(bot, "sync_chat_message_requests")

            return Response(status=status.HTTP_200_OK)

        except Exception as e:
            logging.error(f"Error creating chat message request for bot {bot.object_id}: {str(e)}")
            return Response(
                {"error": "Failed to create chat message request"},
                status=status.HTTP_500_INTERNAL_SERVER_ERROR,
            )


class AdmitFromWaitingRoomView(APIView):
    authentication_classes = [ApiKeyAuthentication]
    throttle_classes = [ProjectPostThrottle]

    @extend_schema(exclude=True)
    def post(self, request, object_id):
        try:
            bot = Bot.objects.get(object_id=object_id, project=request.auth.project)

            # This functionality is only supported for zoom bots
            meeting_type = meeting_type_from_url(bot.meeting_url)
            if meeting_type != MeetingTypes.ZOOM:
                return Response({"error": "Admitting from waiting room is not supported for this meeting type"}, status=status.HTTP_400_BAD_REQUEST)

            # Check if bot is in a state that allows admitting from waiting room
            if not BotEventManager.is_state_that_can_admit_from_waiting_room(bot.state):
                return Response(
                    {"error": f"Bot is in state {BotStates.state_to_api_code(bot.state)} and cannot admit from waiting room"},
                    status=status.HTTP_400_BAD_REQUEST,
                )

            # Call the utility method on the bot instance to admit from waiting room
            try:
                logging.info(f"Admitting from waiting room for bot {bot.object_id}")
                send_sync_command(bot, "admit_from_waiting_room")
                return Response(status=status.HTTP_200_OK)
            except Exception as e:
                logging.error(f"Error admitting from waiting room for bot {bot.object_id}: {str(e)}")
                return Response(
                    {"error": "Failed to admit from waiting room"},
                    status=status.HTTP_400_BAD_REQUEST,
                )

        except Bot.DoesNotExist:
            return Response({"error": "Bot not found"}, status=status.HTTP_404_NOT_FOUND)


class PauseRecordingView(APIView):
    authentication_classes = [ApiKeyAuthentication]
    throttle_classes = [ProjectPostThrottle]

    @extend_schema(
        operation_id="Pause Recording",
        summary="Pause the bot's recording",
        description="Pauses the recording for the specified bot. This functionality is in beta and only supported for Google Meet and MS Teamsbots.",
        responses={
            200: OpenApiResponse(
                response=BotSerializer,
                description="Recording paused successfully",
            ),
            400: OpenApiResponse(description="Bot is not in a valid state to pause recording"),
            404: OpenApiResponse(description="Bot not found"),
        },
        parameters=[
            *TokenHeaderParameter,
            OpenApiParameter(
                name="object_id",
                type=str,
                location=OpenApiParameter.PATH,
                description="Bot ID",
                examples=[OpenApiExample("Bot ID Example", value="bot_xxxxxxxxxxx")],
            ),
        ],
        tags=["Bots"],
    )
    def post(self, request, object_id):
        try:
            bot = Bot.objects.get(object_id=object_id, project=request.auth.project)

            # Check if bot is in a state that allows pausing the recording
            if not BotEventManager.is_state_that_can_pause_recording(bot.state):
                return Response(
                    {"error": f"Bot is in state {BotStates.state_to_api_code(bot.state)} and cannot pause recording"},
                    status=status.HTTP_400_BAD_REQUEST,
                )

            # Call the utility method on the bot instance to pause recording
            try:
                logging.info(f"Pausing recording for bot {bot.object_id}")
                send_sync_command(bot, "pause_recording")
                # The best we can do is poll the state of the bot to see if the recording has been paused
                # We'll wait up to one second and if the bot's state has not changed, we'll return an error
                for _ in range(5):
                    time.sleep(0.2)
                    bot.refresh_from_db()
                    if bot.state == BotStates.JOINED_RECORDING_PAUSED:
                        return Response(BotSerializer(bot).data, status=status.HTTP_200_OK)
                    if not BotEventManager.is_state_that_can_pause_recording(bot.state):
                        return Response(
                            {"error": f"Bot is in state {BotStates.state_to_api_code(bot.state)} and cannot pause recording"},
                            status=status.HTTP_400_BAD_REQUEST,
                        )

                logging.error(f"Unable to pause recording for bot {bot.object_id}")
                return Response({"error": "Unable to pause recording"}, status=status.HTTP_400_BAD_REQUEST)
            except Exception as e:
                logging.error(f"Error pausing recording for bot {bot.object_id}: {str(e)}")
                return Response(
                    {"error": "Failed to pause recording"},
                    status=status.HTTP_400_BAD_REQUEST,
                )

        except Bot.DoesNotExist:
            return Response({"error": "Bot not found"}, status=status.HTTP_404_NOT_FOUND)


class ResumeRecordingView(APIView):
    authentication_classes = [ApiKeyAuthentication]
    throttle_classes = [ProjectPostThrottle]

    @extend_schema(
        operation_id="Resume Recording",
        summary="Resume the bot's recording",
        description="Resumes the recording for the specified bot.",
        responses={
            200: OpenApiResponse(
                response=BotSerializer,
                description="Recording resumed successfully",
            ),
            400: OpenApiResponse(description="Bot is not in a valid state to resume recording"),
            404: OpenApiResponse(description="Bot not found"),
        },
        parameters=[
            *TokenHeaderParameter,
            OpenApiParameter(
                name="object_id",
                type=str,
                location=OpenApiParameter.PATH,
                description="Bot ID",
                examples=[OpenApiExample("Bot ID Example", value="bot_xxxxxxxxxxx")],
            ),
        ],
        tags=["Bots"],
    )
    def post(self, request, object_id):
        try:
            bot = Bot.objects.get(object_id=object_id, project=request.auth.project)

            # Check if bot is in a state that allows resuming the recording
            if not BotEventManager.is_state_that_can_resume_recording(bot.state):
                return Response(
                    {"error": f"Bot is in state {BotStates.state_to_api_code(bot.state)} and cannot resume recording."},
                    status=status.HTTP_400_BAD_REQUEST,
                )

            # Call the utility method on the bot instance to resume recording
            try:
                logging.info(f"Resuming recording for bot {bot.object_id}")
                send_sync_command(bot, "resume_recording")
                # The best we can do is poll the state of the bot to see if the recording has been resumed
                # We'll wait up to one second and if the bot's state has not changed, we'll return an error
                for _ in range(5):
                    time.sleep(0.2)
                    bot.refresh_from_db()
                    if bot.state == BotStates.JOINED_RECORDING:
                        return Response(BotSerializer(bot).data, status=status.HTTP_200_OK)
                    if not BotEventManager.is_state_that_can_resume_recording(bot.state):
                        return Response(
                            {"error": f"Bot is in state {BotStates.state_to_api_code(bot.state)} and cannot resume recording."},
                            status=status.HTTP_400_BAD_REQUEST,
                        )

                logging.error(f"Unable to resume recording for bot {bot.object_id}")
                return Response({"error": "Unable to resume recording"}, status=status.HTTP_400_BAD_REQUEST)
            except Exception as e:
                logging.error(f"Error resuming recording for bot {bot.object_id}: {str(e)}")
                return Response(
                    {"error": "Failed to resume recording"},
                    status=status.HTTP_400_BAD_REQUEST,
                )

        except Bot.DoesNotExist:
            return Response({"error": "Bot not found"}, status=status.HTTP_404_NOT_FOUND)


class ParticipantEventCursorPagination(CursorPagination):
    ordering = "created_at"
    page_size = 25


class ParticipantEventsView(GenericAPIView):
    authentication_classes = [ApiKeyAuthentication]
    pagination_class = ParticipantEventCursorPagination
    serializer_class = ParticipantEventSerializer

    @extend_schema(
        operation_id="Get Participant Events",
        summary="Get participant events for a bot",
        description="Returns the participant events (join/leave) for a bot. Results are paginated using cursor pagination.",
        responses={
            200: OpenApiResponse(
                response=ParticipantEventSerializer(many=True),
                description="List of participant events",
            ),
            404: OpenApiResponse(description="Bot not found"),
        },
        parameters=[
            *TokenHeaderParameter,
            OpenApiParameter(
                name="object_id",
                type=str,
                location=OpenApiParameter.PATH,
                description="Bot ID",
                examples=[OpenApiExample("Bot ID Example", value="bot_xxxxxxxxxxx")],
            ),
            OpenApiParameter(
                name="after",
                type={"type": "string", "format": "ISO 8601 datetime"},
                location=OpenApiParameter.QUERY,
                description="Only return participant events created after this time. Useful when polling for updates.",
                required=False,
                examples=[OpenApiExample("DateTime Example", value="2024-01-18T12:34:56Z")],
            ),
            OpenApiParameter(
                name="before",
                type={"type": "string", "format": "ISO 8601 datetime"},
                location=OpenApiParameter.QUERY,
                description="Only return participant events created before this time.",
                required=False,
                examples=[OpenApiExample("DateTime Example", value="2024-01-18T13:34:56Z")],
            ),
            OpenApiParameter(
                name="cursor",
                type=str,
                location=OpenApiParameter.QUERY,
                description="Cursor for pagination",
                required=False,
            ),
        ],
        tags=["Bots"],
    )
    def get(self, request, object_id):
        try:
            # Get the bot and verify it belongs to the project
            bot = Bot.objects.get(object_id=object_id, project=request.auth.project)

            # Get optional after and before parameters
            after = request.query_params.get("after")
            before = request.query_params.get("before")

            # Query participant events for this bot. Do not show events for the bot itself
            events_query = ParticipantEvent.objects.filter(participant__bot=bot, participant__is_the_bot=False).select_related("participant")

            # Filter by after if provided
            if after:
                try:
                    after_datetime = parse_datetime(str(after))
                except Exception:
                    after_datetime = None

                if not after_datetime:
                    return Response(
                        {"error": "Invalid after format. Use ISO 8601 format (e.g., 2024-01-18T12:34:56Z)"},
                        status=status.HTTP_400_BAD_REQUEST,
                    )
                events_query = events_query.filter(created_at__gt=after_datetime)

            # Filter by before if provided
            if before:
                try:
                    before_datetime = parse_datetime(str(before))
                except Exception:
                    before_datetime = None

                if not before_datetime:
                    return Response(
                        {"error": "Invalid before format. Use ISO 8601 format (e.g., 2024-01-18T12:34:56Z)"},
                        status=status.HTTP_400_BAD_REQUEST,
                    )
                events_query = events_query.filter(created_at__lt=before_datetime)

            # Apply ordering for cursor pagination
            events = events_query.order_by("created_at")

            # Let the pagination class handle the rest
            page = self.paginate_queryset(events)
            if page is not None:
                serializer = self.get_serializer(page, many=True)
                return self.get_paginated_response(serializer.data)

            serializer = self.get_serializer(events, many=True)
            return Response(serializer.data)

        except Bot.DoesNotExist:
            return Response({"error": "Bot not found"}, status=status.HTTP_404_NOT_FOUND)


class ParticipantCursorPagination(CursorPagination):
    ordering = "created_at"
    page_size = 25


class ParticipantsView(GenericAPIView):
    authentication_classes = [ApiKeyAuthentication]
    pagination_class = ParticipantCursorPagination
    serializer_class = ParticipantSerializer

    @extend_schema(
        operation_id="Get Participants",
        summary="Get participants for a bot",
        description="Returns the participants for a bot. Results are paginated using cursor pagination.",
        responses={
            200: OpenApiResponse(
                response=ParticipantSerializer(many=True),
                description="List of participants",
            ),
            404: OpenApiResponse(description="Bot not found"),
        },
        parameters=[
            *TokenHeaderParameter,
            OpenApiParameter(
                name="object_id",
                type=str,
                location=OpenApiParameter.PATH,
                description="Bot ID",
                examples=[OpenApiExample("Bot ID Example", value="bot_xxxxxxxxxxx")],
            ),
            OpenApiParameter(
                name="cursor",
                type=str,
                location=OpenApiParameter.QUERY,
                description="Cursor for pagination",
                required=False,
            ),
            OpenApiParameter(
                name="is_host",
                type=bool,
                location=OpenApiParameter.QUERY,
                description="Filter participants by whether they are the meeting host",
                required=False,
            ),
            OpenApiParameter(
                name="id",
                type=str,
                location=OpenApiParameter.QUERY,
                description="Filter participants by participant ID",
                required=False,
                examples=[OpenApiExample("Participant ID Example", value="par_xxxxxxxxxxx")],
            ),
        ],
        tags=["Bots"],
    )
    def get(self, request, object_id):
        try:
            # Get the bot and verify it belongs to the project
            bot = Bot.objects.get(object_id=object_id, project=request.auth.project)

            # Query participants for this bot. Do not show the participant for the bot itself
            participants_query = Participant.objects.filter(bot=bot, is_the_bot=False)

            # Optional filters
            is_host_param = request.query_params.get("is_host")
            if is_host_param is not None:
                value = str(is_host_param).strip().lower()
                if value == "true":
                    participants_query = participants_query.filter(is_host=True)
                elif value == "false":
                    participants_query = participants_query.filter(is_host=False)
                else:
                    return Response({"error": "Invalid is_host value. Use true or false."}, status=status.HTTP_400_BAD_REQUEST)

            participant_id = request.query_params.get("id")
            if participant_id:
                participants_query = participants_query.filter(object_id=participant_id)

            # Apply ordering for cursor pagination
            participants = participants_query.order_by("created_at")

            # Let the pagination class handle the rest
            page = self.paginate_queryset(participants)
            if page is not None:
                serializer = self.get_serializer(page, many=True)
                return self.get_paginated_response(serializer.data)

            serializer = self.get_serializer(participants, many=True)
            return Response(serializer.data)

        except Bot.DoesNotExist:
            return Response({"error": "Bot not found"}, status=status.HTTP_404_NOT_FOUND)<|MERGE_RESOLUTION|>--- conflicted
+++ resolved
@@ -22,12 +22,9 @@
 from .launch_bot_utils import launch_bot
 from .meeting_url_utils import meeting_type_from_url
 from .models import (
-<<<<<<< HEAD
     AppSession,
-=======
     AsyncTranscription,
     AsyncTranscriptionStates,
->>>>>>> 570a1255
     Bot,
     BotEventManager,
     BotEventSubTypes,
@@ -46,11 +43,8 @@
     Utterance,
 )
 from .serializers import (
-<<<<<<< HEAD
     AppSessionSerializer,
-=======
     AsyncTranscriptionSerializer,
->>>>>>> 570a1255
     BotChatMessageRequestSerializer,
     BotImageSerializer,
     BotSerializer,
