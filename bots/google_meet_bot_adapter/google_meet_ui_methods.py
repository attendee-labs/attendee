from selenium.webdriver.common.by import By
from selenium.webdriver.support import expected_conditions as EC
from selenium.webdriver.support.ui import WebDriverWait
from selenium.common.exceptions import TimeoutException, NoSuchElementException

class UiException(Exception):
    def __init__(self, message, step, inner_exception):
        self.step = step
        self.inner_exception = inner_exception
        super().__init__(message)

# When this exception is raised, the bot will stop running and log that it was denied access to the meeting
class UiRequestToJoinDeniedException(UiException):
    def __init__(self, message, step=None, inner_exception=None):
        super().__init__(message, step, inner_exception)

class UiRetryableException(UiException):
    def __init__(self, message, step=None, inner_exception=None):
        super().__init__(message, step, inner_exception)

class UiCouldNotLocateElementException(UiRetryableException):
    def __init__(self, message, step=None, inner_exception=None):
        super().__init__(message, step, inner_exception)

class UiCouldNotClickElementException(UiRetryableException):
    def __init__(self, message, step=None, inner_exception=None):
        super().__init__(message, step, inner_exception)

class UiGoogleBlockingUsException(UiRetryableException):
    def __init__(self, message, step=None, inner_exception=None):
        super().__init__(message, step, inner_exception)

class GoogleMeetUIMethods:
    def locate_element(self, step, condition, wait_time_seconds=60):
        try:
            element = WebDriverWait(self.driver, wait_time_seconds).until(
                condition
            )
            return element
        except Exception as e:
            # Take screenshot when any exception occurs
            print(f"Exception raised in locate_element for {step}")
            raise UiCouldNotLocateElementException(f"Exception raised in locate_element for {step}", step, e)

    def find_element_by_selector(self, selector_type, selector):
        try:
            return self.driver.find_element(selector_type, selector)
        except NoSuchElementException:
            return None
        except Exception as e:
            print(f"Unknown error occurred in find_element_by_selector. Exception type = {type(e)}")
            return None

    def click_element(self, element, step):
        try:
            element.click()
        except Exception as e:
            print(f"Error occurred when clicking element {step}, will retry")
            raise UiCouldNotClickElementException("Error occurred when clicking element", step)

    def look_for_blocked_element(self, step):
        cannot_join_element = self.find_element_by_selector(By.XPATH, '//*[contains(text(), "You can\'t join this video call")]')
        if cannot_join_element:
            # This means google is blocking us for whatever reason, but we can retry
            print("Google is blocking us for whatever reason, but we can retry. Raising UiGoogleBlockingUsException")
            raise UiGoogleBlockingUsException("You can't join this video call", step)

    def look_for_denied_your_request_element(self, step):
        denied_your_request_element = self.find_element_by_selector(By.XPATH, '//*[contains(text(), "Someone in the call denied your request to join")]')
        if denied_your_request_element:
            print("Someone in the call denied our request to join. Raising UiRequestToJoinDeniedException")
            raise UiRequestToJoinDeniedException("Someone in the call denied your request to join", step)

    def fill_out_name_input(self):
        num_attempts_to_look_for_name_input = 30
        print("Waiting for the name input field...")
        for attempt_to_look_for_name_input_index in range(num_attempts_to_look_for_name_input):
            try:
                name_input = WebDriverWait(self.driver, 1).until(
                    EC.presence_of_element_located((By.CSS_SELECTOR, 'input[type="text"][aria-label="Your name"]'))
                )
                print("name input found")
                name_input.send_keys(self.display_name)
                return
            except TimeoutException as e:
                self.look_for_blocked_element("name_input")

                last_check_timed_out = attempt_to_look_for_name_input_index == num_attempts_to_look_for_name_input - 1
                if last_check_timed_out:
                    print("Could not find name input. Timed out. Raising UiCouldNotLocateElementException")
                    raise UiCouldNotLocateElementException("Could not find name input. Timed out.", "name_input", e)

            except Exception as e:
                print(f"Could not find name input. Unknown error {e} of type {type(e)}. Raising UiCouldNotLocateElementException")
                raise UiCouldNotLocateElementException("Could not find name input. Unknown error.", "name_input", e)

    def click_captions_button(self):
        num_attempts_to_look_for_captions_button = 120
        print("Waiting for captions button...")
        for attempt_to_look_for_captions_button_index in range(num_attempts_to_look_for_captions_button):
            try:
                captions_button = WebDriverWait(self.driver, 1).until(
                    EC.presence_of_element_located((By.CSS_SELECTOR, 'button[aria-label="Turn on captions"]'))
                )
                print("Captions button found")
                self.click_element(captions_button, "click_captions_button")
                return
            except UiCouldNotClickElementException as e:
                raise e
            except TimeoutException as e:
                self.look_for_blocked_element("click_captions_button")
                self.look_for_denied_your_request_element("click_captions_button")

                last_check_timed_out = attempt_to_look_for_captions_button_index == num_attempts_to_look_for_captions_button - 1
                if last_check_timed_out:
                    print("Could not find captions button. Timed out. Raising UiCouldNotLocateElementException")
                    raise UiCouldNotLocateElementException("Could not find captions button. Timed out.", "click_captions_button", e)

            except Exception as e:
<<<<<<< HEAD
                print(f"Could not find captions button. Unknown error {e}. Raising UiFatalException")
                raise UiFatalException("Could not find captions button. Unknown error.", "click_captions_button", e)
=======
                print(f"Could not find captions button. Unknown error {e} of type {type(e)}. Raising UiCouldNotLocateElementException")
                raise UiCouldNotLocateElementException("Could not find captions button. Unknown error.", "click_captions_button", e)
>>>>>>> 14836b7a

   # returns nothing if succeeded, raises an exception if failed
    def attempt_to_join_meeting(self):
        self.driver.get(self.meeting_url)

        self.driver.execute_cdp_cmd(
            "Browser.grantPermissions",
            {
                "origin": self.meeting_url,
                "permissions": [
                    "geolocation",
                    "audioCapture",
                    "displayCapture",
                    "videoCapture",
                ],
            },
        )

        self.fill_out_name_input()

        print("Waiting for the 'Ask to join' button...")
        join_button = self.locate_element(
            step="join_button",
            condition=EC.presence_of_element_located((By.XPATH, '//button[.//span[text()="Ask to join"]]')),
            wait_time_seconds=60
        )
        print("Clicking the 'Ask to join' button...")
        self.click_element(join_button, "join_button")

        self.click_captions_button()

        print("Waiting for the more options button...")
        MORE_OPTIONS_BUTTON_SELECTOR = 'button[jsname="NakZHc"][aria-label="More options"]'
        more_options_button = self.locate_element(
            step="more_options_button",
            condition=EC.presence_of_element_located((By.CSS_SELECTOR, MORE_OPTIONS_BUTTON_SELECTOR)),
            wait_time_seconds=6
        )
        print("Clicking the more options button...")
        self.click_element(more_options_button, "more_options_button")

        print("Waiting for the 'Change layout' list item...")
        change_layout_list_item = self.locate_element(
            step="change_layout_item",
            condition=EC.presence_of_element_located((By.XPATH, '//li[.//span[text()="Change layout"]]')),
            wait_time_seconds=6
        )
        print("Clicking the 'Change layout' list item...")
        self.click_element(change_layout_list_item, "change_layout_list_item")

        print("Waiting for the 'Spotlight' label element")
        spotlight_label = self.locate_element(
            step="spotlight_label",
            condition=EC.presence_of_element_located((By.XPATH, '//label[.//span[text()="Spotlight"]]')),
            wait_time_seconds=6
        )
        print("Clicking the 'Spotlight' label element")
        self.click_element(spotlight_label, "spotlight_label")
        
        print("Waiting for the close button")
        close_button = self.locate_element(
            step="close_button",
            condition=EC.presence_of_element_located((By.CSS_SELECTOR, 'button[aria-label="Close"]')),
            wait_time_seconds=6
        )
        print("Clicking the close button")
        self.click_element(close_button, "close_button")<|MERGE_RESOLUTION|>--- conflicted
+++ resolved
@@ -117,13 +117,8 @@
                     raise UiCouldNotLocateElementException("Could not find captions button. Timed out.", "click_captions_button", e)
 
             except Exception as e:
-<<<<<<< HEAD
-                print(f"Could not find captions button. Unknown error {e}. Raising UiFatalException")
-                raise UiFatalException("Could not find captions button. Unknown error.", "click_captions_button", e)
-=======
                 print(f"Could not find captions button. Unknown error {e} of type {type(e)}. Raising UiCouldNotLocateElementException")
                 raise UiCouldNotLocateElementException("Could not find captions button. Unknown error.", "click_captions_button", e)
->>>>>>> 14836b7a
 
    # returns nothing if succeeded, raises an exception if failed
     def attempt_to_join_meeting(self):
