import asyncio
import copy
import datetime
import hashlib
import json
import logging
import os
import threading
import time
from time import sleep

import numpy as np
import requests
from django.conf import settings
from pyvirtualdisplay import Display
from selenium import webdriver
from websockets.sync.server import serve

from bots.automatic_leave_configuration import AutomaticLeaveConfiguration
from bots.bot_adapter import BotAdapter
from bots.models import ParticipantEventTypes, RecordingViews
from bots.utils import half_ceil, scale_i420

from .debug_screen_recorder import DebugScreenRecorder
from .ui_methods import UiCouldNotJoinMeetingWaitingForHostException, UiCouldNotJoinMeetingWaitingRoomTimeoutException, UiIncorrectPasswordException, UiLoginAttemptFailedException, UiLoginRequiredException, UiMeetingNotFoundException, UiRequestToJoinDeniedException, UiRetryableException, UiRetryableExpectedException

logger = logging.getLogger(__name__)


class WebBotAdapter(BotAdapter):
    def __init__(
        self,
        *,
        display_name,
        send_message_callback,
        meeting_url,
        add_video_frame_callback,
        wants_any_video_frames_callback,
        add_audio_chunk_callback,
        add_mixed_audio_chunk_callback,
        add_encoded_mp4_chunk_callback,
        upsert_caption_callback,
        upsert_chat_message_callback,
        add_participant_event_callback,
        automatic_leave_configuration: AutomaticLeaveConfiguration,
        recording_view: RecordingViews,
        should_create_debug_recording: bool,
        start_recording_screen_callback,
        stop_recording_screen_callback,
        video_frame_size: tuple[int, int],
        record_chat_messages_when_paused: bool,
        disable_incoming_video: bool,
    ):
        self.display_name = display_name
        self.send_message_callback = send_message_callback
        self.add_audio_chunk_callback = add_audio_chunk_callback
        self.add_mixed_audio_chunk_callback = add_mixed_audio_chunk_callback
        self.add_video_frame_callback = add_video_frame_callback
        self.wants_any_video_frames_callback = wants_any_video_frames_callback
        self.add_encoded_mp4_chunk_callback = add_encoded_mp4_chunk_callback
        self.upsert_caption_callback = upsert_caption_callback
        self.upsert_chat_message_callback = upsert_chat_message_callback
        self.add_participant_event_callback = add_participant_event_callback
        self.start_recording_screen_callback = start_recording_screen_callback
        self.stop_recording_screen_callback = stop_recording_screen_callback
        self.recording_view = recording_view
        self.record_chat_messages_when_paused = record_chat_messages_when_paused
        self.disable_incoming_video = disable_incoming_video
        self.meeting_url = meeting_url

        # This is an internal ID that comes from the platform. It is currently only used for MS Teams.
        self.meeting_uuid = None

        self.video_frame_size = video_frame_size

        self.driver = None

        self.send_frames = True

        self.left_meeting = False
        self.was_removed_from_meeting = False
        self.cleaned_up = False

        self.websocket_port = None
        self.websocket_server = None
        self.websocket_thread = None
        self.last_websocket_message_processed_time = None
        self.last_media_message_processed_time = None
        self.last_audio_message_processed_time = None
        self.first_buffer_timestamp_ms_offset = time.time() * 1000
        self.media_sending_enable_timestamp_ms = None

        self.participants_info = {}
        self.only_one_participant_in_meeting_at = None
        self.video_frame_ticker = 0

        self.automatic_leave_configuration = automatic_leave_configuration

        self.should_create_debug_recording = should_create_debug_recording
        self.debug_screen_recorder = None

        self.silence_detection_activated = False
        self.joined_at = None
        self.recording_permission_granted_at = None

        self.ready_to_send_chat_messages = False

        self.recording_paused = False

    def pause_recording(self):
        self.recording_paused = True

    def start_or_resume_recording(self):
        self.recording_paused = False

    def process_encoded_mp4_chunk(self, message):
        if self.recording_paused:
            return

        self.last_media_message_processed_time = time.time()
        if len(message) > 4:
            encoded_mp4_data = message[4:]
            logger.info(f"encoded mp4 data length {len(encoded_mp4_data)}")
            self.add_encoded_mp4_chunk_callback(encoded_mp4_data)

    def get_participant(self, participant_id):
        if participant_id in self.participants_info:
            return {
                "participant_uuid": participant_id,
                "participant_full_name": self.participants_info[participant_id]["fullName"],
                "participant_user_uuid": None,
                "participant_is_the_bot": self.participants_info[participant_id]["isCurrentUser"],
                "participant_is_host": self.participants_info[participant_id].get("isHost", False),
            }

        return None

    def meeting_uuid_mismatch(self, user):
        # If no meeting id was provided, then don't try to detect a mismatch
        if not user.get("meetingId"):
            return False

        # If the meeting uuid is not set, then set it to the user's meeting id
        if not self.meeting_uuid:
            self.meeting_uuid = user.get("meetingId")
            logger.info(f"meeting_uuid set to {self.meeting_uuid} for user {user}")
            return False

        if self.meeting_uuid != user.get("meetingId"):
            logger.info(f"meeting_uuid mismatch detected. meeting_uuid: {self.meeting_uuid} user_meeting_id: {user.get('meetingId')} for user {user}")
            return True

        return False

    def handle_participant_update(self, user):
        if self.meeting_uuid_mismatch(user):
            return

        user_before = self.participants_info.get(user["deviceId"], {"active": False})
        self.participants_info[user["deviceId"]] = user

        if user_before.get("active") and not user["active"]:
            self.add_participant_event_callback({"participant_uuid": user["deviceId"], "event_type": ParticipantEventTypes.LEAVE, "event_data": {}, "timestamp_ms": int(time.time() * 1000)})
            return

        if not user_before.get("active") and user["active"]:
            self.add_participant_event_callback({"participant_uuid": user["deviceId"], "event_type": ParticipantEventTypes.JOIN, "event_data": {}, "timestamp_ms": int(time.time() * 1000)})
            return

        if bool(user_before.get("isHost")) != bool(user.get("isHost")):
            changes = {
                "isHost": {
                    "before": user_before.get("isHost"),
                    "after": user.get("isHost"),
                }
            }
            self.add_participant_event_callback({"participant_uuid": user["deviceId"], "event_type": ParticipantEventTypes.UPDATE, "event_data": changes, "timestamp_ms": int(time.time() * 1000)})
            return

    def process_video_frame(self, message):
        if self.recording_paused:
            return

        self.last_media_message_processed_time = time.time()
        if len(message) > 24:  # Minimum length check
            # Bytes 4-12 contain the timestamp
            timestamp = int.from_bytes(message[4:12], byteorder="little")

            # Get stream ID length and string
            stream_id_length = int.from_bytes(message[12:16], byteorder="little")
            message[16 : 16 + stream_id_length].decode("utf-8")

            # Get width and height after stream ID
            offset = 16 + stream_id_length
            width = int.from_bytes(message[offset : offset + 4], byteorder="little")
            height = int.from_bytes(message[offset + 4 : offset + 8], byteorder="little")

            # Keep track of the video frame dimensions
            if self.video_frame_ticker % 300 == 0:
                logger.info(f"video dimensions {width} {height} message length {len(message) - offset - 8}")
            self.video_frame_ticker += 1

            # Scale frame to video frame size
            expected_video_data_length = width * height + 2 * half_ceil(width) * half_ceil(height)
            video_data = np.frombuffer(message[offset + 8 :], dtype=np.uint8)

            # Check if len(video_data) does not agree with width and height
            if len(video_data) == expected_video_data_length:  # I420 format uses 1.5 bytes per pixel
                scaled_i420_frame = scale_i420(video_data, (width, height), self.video_frame_size)
                if self.wants_any_video_frames_callback() and self.send_frames:
                    self.add_video_frame_callback(scaled_i420_frame, timestamp * 1000)

            else:
                logger.info(f"video data length does not agree with width and height {len(video_data)} {width} {height}")

    def process_mixed_audio_frame(self, message):
        if self.recording_paused:
            return

        self.last_media_message_processed_time = time.time()
        if len(message) > 12:
            # Convert the float32 audio data to numpy array
            audio_data = np.frombuffer(message[4:], dtype=np.float32)

            # Convert float32 to PCM 16-bit by multiplying by 32768.0
            audio_data = (audio_data * 32768.0).astype(np.int16)

            # Only mark last_audio_message_processed_time if the audio data has at least one non-zero value
            if np.any(audio_data):
                self.last_audio_message_processed_time = time.time()

            if (self.wants_any_video_frames_callback is None or self.wants_any_video_frames_callback()) and self.send_frames:
                self.add_mixed_audio_chunk_callback(chunk=audio_data.tobytes())

    def process_per_participant_audio_frame(self, message):
        if self.recording_paused:
            return

        self.last_media_message_processed_time = time.time()
        if len(message) > 12:
            # Byte 5 contains the participant ID length
            participant_id_length = int.from_bytes(message[4:5], byteorder="little")
            participant_id = message[5 : 5 + participant_id_length].decode("utf-8")

            # Convert the float32 audio data to numpy array
            audio_data = np.frombuffer(message[(5 + participant_id_length) :], dtype=np.float32)

            # Convert float32 to PCM 16-bit by multiplying by 32768.0
            audio_data = (audio_data * 32768.0).astype(np.int16)

            self.add_audio_chunk_callback(participant_id, datetime.datetime.utcnow(), audio_data.tobytes())

    def update_only_one_participant_in_meeting_at(self):
        if not self.joined_at:
            return

        # If nobody other than the bot was ever in the meeting, then don't activate this. We only want to activate if someone else was in the meeting and left
        if len(self.participants_info) <= 1:
            return

        all_participants_in_meeting = [x for x in self.participants_info.values() if x["active"]]
        if len(all_participants_in_meeting) == 1 and all_participants_in_meeting[0]["fullName"] == self.display_name:
            if self.only_one_participant_in_meeting_at is None:
                self.only_one_participant_in_meeting_at = time.time()
                logger.info(f"only_one_participant_in_meeting_at set to {self.only_one_participant_in_meeting_at}")
        else:
            self.only_one_participant_in_meeting_at = None

    def handle_removed_from_meeting(self):
        self.left_meeting = True
        self.send_message_callback({"message": self.Messages.MEETING_ENDED})

    def handle_meeting_ended(self):
        self.left_meeting = True
        self.send_message_callback({"message": self.Messages.MEETING_ENDED})

    def handle_failed_to_join(self, reason):
        logger.info(f"failed to join meeting with reason {reason}")
        self.subclass_specific_handle_failed_to_join(reason)

    def handle_caption_update(self, json_data):
        if self.recording_paused:
            return

        # Count a caption as audio activity
        self.last_audio_message_processed_time = time.time()
        self.upsert_caption_callback(json_data["caption"])

    def handle_chat_message(self, json_data):
        if self.recording_paused and not self.record_chat_messages_when_paused:
            return

        self.upsert_chat_message_callback(json_data)

<<<<<<< HEAD
    def handle_speech_start(self, json_data):
        self.add_participant_event_callback({"participant_uuid": json_data["participant_uuid"], "event_type": ParticipantEventTypes.SPEECH_START, "event_data": {}, "timestamp_ms": json_data["timestamp"]})

    def handle_speech_stop(self, json_data):
        self.add_participant_event_callback({"participant_uuid": json_data["participant_uuid"], "event_type": ParticipantEventTypes.SPEECH_STOP, "event_data": {}, "timestamp_ms": json_data["timestamp"]})
=======
    def mask_transcript_if_required(self, json_data):
        if not settings.MASK_TRANSCRIPT_IN_LOGS:
            return json_data

        json_data_masked = copy.deepcopy(json_data)
        if json_data.get("caption") and json_data.get("caption").get("text"):
            json_data_masked["caption"]["text"] = hashlib.sha256(json_data.get("caption").get("text").encode("utf-8")).hexdigest()
        return json_data_masked
>>>>>>> 33e855f6

    def handle_websocket(self, websocket):
        audio_format = None

        try:
            for message in websocket:
                # Get first 4 bytes as message type
                message_type = int.from_bytes(message[:4], byteorder="little")

                if message_type == 1:  # JSON
                    json_data = json.loads(message[4:].decode("utf-8"))
                    if json_data.get("type") == "CaptionUpdate":
                        logger.info("Received JSON message: %s", self.mask_transcript_if_required(json_data))
                    else:
                        logger.info("Received JSON message: %s", json_data)

                    # Handle audio format information
                    if isinstance(json_data, dict):
                        if json_data.get("type") == "AudioFormatUpdate":
                            audio_format = json_data["format"]
                            logger.info(f"audio format {audio_format}")

                        elif json_data.get("type") == "CaptionUpdate":
                            self.handle_caption_update(json_data)

                        elif json_data.get("type") == "ChatMessage":
                            self.handle_chat_message(json_data)

                        elif json_data.get("type") == "UsersUpdate":
                            for user in json_data["newUsers"]:
                                user["active"] = user["humanized_status"] == "in_meeting"
                                self.handle_participant_update(user)
                            for user in json_data["removedUsers"]:
                                user["active"] = False
                                self.handle_participant_update(user)
                            for user in json_data["updatedUsers"]:
                                user["active"] = user["humanized_status"] == "in_meeting"
                                self.handle_participant_update(user)

                                if user["humanized_status"] == "removed_from_meeting" and user["fullName"] == self.display_name:
                                    # if this is the only participant with that name in the meeting, then we can assume that it was us who was removed
                                    if len([x for x in self.participants_info.values() if x["fullName"] == self.display_name]) == 1:
                                        self.handle_removed_from_meeting()

                            self.update_only_one_participant_in_meeting_at()

                        elif json_data.get("type") == "SilenceStatus":
                            if not json_data.get("isSilent"):
                                self.last_audio_message_processed_time = time.time()

                        elif json_data.get("type") == "ChatStatusChange":
                            if json_data.get("change") == "ready_to_send":
                                self.send_message_callback({"message": self.Messages.READY_TO_SEND_CHAT_MESSAGE})
                                self.ready_to_send_chat_messages = True

                        elif json_data.get("type") == "MeetingStatusChange":
                            if json_data.get("change") == "removed_from_meeting":
                                self.handle_removed_from_meeting()
                            if json_data.get("change") == "meeting_ended":
                                self.handle_meeting_ended()
                            if json_data.get("change") == "failed_to_join":
                                self.handle_failed_to_join(json_data.get("reason"))

                        elif json_data.get("type") == "RecordingPermissionChange":
                            if json_data.get("change") == "granted":
                                self.after_bot_can_record_meeting()
                            elif json_data.get("change") == "denied":
                                self.after_bot_recording_permission_denied()

                        elif json_data.get("type") == "SpeechStart":
                            self.handle_speech_start(json_data)
                        elif json_data.get("type") == "SpeechStop":
                            self.handle_speech_stop(json_data)

                elif message_type == 2:  # VIDEO
                    self.process_video_frame(message)
                elif message_type == 3:  # AUDIO
                    self.process_mixed_audio_frame(message)
                elif message_type == 4:  # ENCODED_MP4_CHUNK
                    self.process_encoded_mp4_chunk(message)
                elif message_type == 5:  # PER_PARTICIPANT_AUDIO
                    self.process_per_participant_audio_frame(message)

                self.last_websocket_message_processed_time = time.time()
        except Exception as e:
            logger.info(f"Websocket error: {e}")
            raise e

    def run_websocket_server(self):
        loop = asyncio.new_event_loop()
        asyncio.set_event_loop(loop)

        port = self.get_websocket_port()
        max_retries = 10

        for attempt in range(max_retries):
            try:
                self.websocket_server = serve(
                    self.handle_websocket,
                    "localhost",
                    port,
                    compression=None,
                    max_size=None,
                )
                logger.info(f"Websocket server started on ws://localhost:{port}")
                self.websocket_port = port
                self.websocket_server.serve_forever()
                break
            except OSError as e:
                if e.errno == 98:  # Address already in use
                    logger.info(f"Port {port} is already in use, trying next port...")
                    port += 1
                    if attempt == max_retries - 1:
                        raise Exception(f"Could not find available port after {max_retries} attempts")
                    continue
                raise  # Re-raise other OSErrors

    def send_request_to_join_denied_message(self):
        self.send_message_callback({"message": self.Messages.REQUEST_TO_JOIN_DENIED})

    def send_meeting_not_found_message(self):
        self.send_message_callback({"message": self.Messages.MEETING_NOT_FOUND})

    def send_login_required_message(self):
        self.send_message_callback({"message": self.Messages.LOGIN_REQUIRED})

    def capture_screenshot_and_mhtml_file(self):
        # Take a screenshot and mhtml file of the page, because it is helpful to have for debugging
        current_time = datetime.datetime.now()
        timestamp = current_time.strftime("%Y%m%d_%H%M%S")
        screenshot_path = f"/tmp/ui_element_not_found_{timestamp}.png"
        try:
            self.driver.save_screenshot(screenshot_path)
        except Exception as e:
            logger.info(f"Error saving screenshot: {e}")
            screenshot_path = None

        mhtml_file_path = f"/tmp/page_snapshot_{timestamp}.mhtml"
        try:
            result = self.driver.execute_cdp_cmd("Page.captureSnapshot", {})
            mhtml_bytes = result["data"]  # Extract the data from the response dictionary
            with open(mhtml_file_path, "w", encoding="utf-8") as f:
                f.write(mhtml_bytes)
        except Exception as e:
            logger.info(f"Error saving mhtml: {e}")
            mhtml_file_path = None

        return screenshot_path, mhtml_file_path, current_time

    def send_login_attempt_failed_message(self):
        screenshot_path, mhtml_file_path, current_time = self.capture_screenshot_and_mhtml_file()

        self.send_message_callback(
            {
                "message": self.Messages.LOGIN_ATTEMPT_FAILED,
                "mhtml_file_path": mhtml_file_path,
                "screenshot_path": screenshot_path,
            }
        )

    def send_incorrect_password_message(self):
        self.send_message_callback({"message": self.Messages.COULD_NOT_CONNECT_TO_MEETING})

    def send_debug_screenshot_message(self, step, exception, inner_exception):
        current_time = datetime.datetime.now()
        timestamp = current_time.strftime("%Y%m%d_%H%M%S")
        screenshot_path = f"/tmp/ui_element_not_found_{timestamp}.png"
        try:
            self.driver.save_screenshot(screenshot_path)
        except Exception as e:
            logger.info(f"Error saving screenshot: {e}")
            screenshot_path = None

        mhtml_file_path = f"/tmp/page_snapshot_{timestamp}.mhtml"
        try:
            result = self.driver.execute_cdp_cmd("Page.captureSnapshot", {})
            mhtml_bytes = result["data"]  # Extract the data from the response dictionary
            with open(mhtml_file_path, "w", encoding="utf-8") as f:
                f.write(mhtml_bytes)
        except Exception as e:
            logger.info(f"Error saving mhtml: {e}")
            mhtml_file_path = None

        self.send_message_callback(
            {
                "message": self.Messages.UI_ELEMENT_NOT_FOUND,
                "step": step,
                "current_time": current_time,
                "mhtml_file_path": mhtml_file_path,
                "screenshot_path": screenshot_path,
                "exception_type": exception.__class__.__name__ if exception else "exception_not_available",
                "exception_message": exception.__str__() if exception else "exception_message_not_available",
                "inner_exception_type": inner_exception.__class__.__name__ if inner_exception else "inner_exception_not_available",
                "inner_exception_message": inner_exception.__str__() if inner_exception else "inner_exception_message_not_available",
            }
        )

    def add_subclass_specific_chrome_options(self, options):
        pass

    def init_driver(self):
        options = webdriver.ChromeOptions()

        options.add_argument("--autoplay-policy=no-user-gesture-required")
        options.add_argument("--use-fake-device-for-media-stream")
        options.add_argument("--use-fake-ui-for-media-stream")
        options.add_argument(f"--window-size={self.video_frame_size[0]},{self.video_frame_size[1]}")
        options.add_argument("--start-fullscreen")
        # options.add_argument('--headless=new')
        options.add_argument("--disable-gpu")
        options.add_argument("--disable-extensions")
        options.add_argument("--disable-application-cache")
        options.add_argument("--disable-dev-shm-usage")
        options.add_argument("--disable-blink-features=AutomationControlled")
        options.add_experimental_option("excludeSwitches", ["enable-automation"])

        if os.getenv("ENABLE_CHROME_SANDBOX", "false").lower() != "true":
            options.add_argument("--no-sandbox")
            options.add_argument("--disable-setuid-sandbox")
            logger.info("Chrome sandboxing is disabled")
        else:
            logger.info("Chrome sandboxing is enabled")

        prefs = {
            "credentials_enable_service": False,
            "profile.password_manager_enabled": False,
        }
        options.add_experimental_option("prefs", prefs)

        self.add_subclass_specific_chrome_options(options)

        if self.driver:
            # Simulate closing browser window
            try:
                self.driver.close()
            except Exception as e:
                logger.info(f"Error closing driver: {e}")

            try:
                self.driver.quit()
            except Exception as e:
                logger.info(f"Error closing existing driver: {e}")
            self.driver = None

        self.driver = webdriver.Chrome(options=options)
        logger.info(f"web driver server initialized at port {self.driver.service.port}")

        initial_data_code = f"window.initialData = {{websocketPort: {self.websocket_port}, videoFrameWidth: {self.video_frame_size[0]}, videoFrameHeight: {self.video_frame_size[1]}, botName: {json.dumps(self.display_name)}, addClickRipple: {'true' if self.should_create_debug_recording else 'false'}, recordingView: '{self.recording_view}', sendMixedAudio: {'true' if self.add_mixed_audio_chunk_callback else 'false'}, sendPerParticipantAudio: {'true' if self.add_audio_chunk_callback else 'false'}, collectCaptions: {'true' if self.upsert_caption_callback else 'false'}}}"

        # Define the CDN libraries needed
        CDN_LIBRARIES = ["https://cdnjs.cloudflare.com/ajax/libs/protobufjs/7.4.0/protobuf.min.js", "https://cdnjs.cloudflare.com/ajax/libs/pako/2.1.0/pako.min.js"]

        # Download all library code
        libraries_code = ""
        for url in CDN_LIBRARIES:
            response = requests.get(url)
            if response.status_code == 200:
                libraries_code += response.text + "\n"
            else:
                raise Exception(f"Failed to download library from {url}")

        # Get directory of current file
        current_dir = os.path.dirname(os.path.abspath(__file__))
        # Read your payload using path relative to current file
        with open(os.path.join(current_dir, "..", self.get_chromedriver_payload_file_name()), "r") as file:
            payload_code = file.read()

        # Read shared_chromedriver_payload.js
        with open(os.path.join(current_dir, "shared_chromedriver_payload.js"), "r") as file:
            shared_chromedriver_payload_code = file.read()

        # Combine them ensuring libraries load first
        combined_code = f"""
            {initial_data_code}
            {self.subclass_specific_initial_data_code()}
            {libraries_code}
            {shared_chromedriver_payload_code}
            {payload_code}
        """

        # Add the combined script to execute on new document
        self.driver.execute_cdp_cmd("Page.addScriptToEvaluateOnNewDocument", {"source": combined_code})

    def init(self):
        self.display_var_for_debug_recording = os.environ.get("DISPLAY")
        if os.environ.get("DISPLAY") is None:
            # Create virtual display only if no real display is available
            self.display = Display(visible=0, size=(1930, 1090))
            self.display.start()
            self.display_var_for_debug_recording = self.display.new_display_var

        if self.should_create_debug_recording:
            self.debug_screen_recorder = DebugScreenRecorder(self.display_var_for_debug_recording, self.video_frame_size, BotAdapter.DEBUG_RECORDING_FILE_PATH)
            self.debug_screen_recorder.start()

        # Start websocket server in a separate thread
        websocket_thread = threading.Thread(target=self.run_websocket_server, daemon=True)
        websocket_thread.start()

        sleep(0.5)  # Give the websocketserver time to start
        if not self.websocket_port:
            raise Exception("WebSocket server failed to start")

        repeatedly_attempt_to_join_meeting_thread = threading.Thread(target=self.repeatedly_attempt_to_join_meeting, daemon=True)
        repeatedly_attempt_to_join_meeting_thread.start()

    def should_retry_joining_meeting_that_requires_login_by_logging_in(self):
        return False

    def repeatedly_attempt_to_join_meeting(self):
        logger.info(f"Trying to join meeting at {self.meeting_url}")

        # Expected exceptions are ones that we expect to happen and are not a big deal, so we only increment num_retries once every three expected exceptions
        num_expected_exceptions = 0
        num_retries = 0
        max_retries = 3
        while num_retries <= max_retries:
            try:
                self.init_driver()
                self.attempt_to_join_meeting()
                logger.info("Successfully joined meeting")
                break

            except UiLoginRequiredException:
                if not self.should_retry_joining_meeting_that_requires_login_by_logging_in():
                    self.send_login_required_message()
                    return

            except UiLoginAttemptFailedException:
                self.send_login_attempt_failed_message()
                return

            except UiRequestToJoinDeniedException:
                self.send_request_to_join_denied_message()
                return

            except UiCouldNotJoinMeetingWaitingRoomTimeoutException:
                self.send_message_callback({"message": self.Messages.LEAVE_MEETING_WAITING_ROOM_TIMEOUT_EXCEEDED})
                return

            except UiCouldNotJoinMeetingWaitingForHostException:
                self.send_message_callback({"message": self.Messages.LEAVE_MEETING_WAITING_FOR_HOST})
                return

            except UiMeetingNotFoundException:
                self.send_meeting_not_found_message()
                return

            except UiIncorrectPasswordException:
                self.send_incorrect_password_message()
                return

            except UiRetryableExpectedException as e:
                if num_retries >= max_retries:
                    logger.info(f"Failed to join meeting and the {e.__class__.__name__} exception is retryable but the number of retries exceeded the limit and there were {num_expected_exceptions} expected exceptions, so returning")
                    self.send_debug_screenshot_message(step=e.step, exception=e, inner_exception=e.inner_exception)
                    return

                num_expected_exceptions += 1
                if num_expected_exceptions % 5 == 0:
                    num_retries += 1
                    logger.info(f"Failed to join meeting and the {e.__class__.__name__} exception is expected and {num_expected_exceptions} expected exceptions have occurred, so incrementing num_retries. This usually indicates that the meeting has not started yet, so we will wait for the configured amount of time which is 180 seconds before retrying")
                    # We're going to start a new pod to see if that fixes the issue
                    self.send_message_callback({"message": self.Messages.BLOCKED_BY_PLATFORM_REPEATEDLY})
                    return
                else:
                    logger.info(f"Failed to join meeting and the {e.__class__.__name__} exception is expected so not incrementing num_retries, but {num_expected_exceptions} expected exceptions have occurred")

            except UiRetryableException as e:
                if num_retries >= max_retries:
                    logger.info(f"Failed to join meeting and the {e.__class__.__name__} exception is retryable but the number of retries exceeded the limit, so returning")
                    self.send_debug_screenshot_message(step=e.step, exception=e, inner_exception=e.inner_exception)
                    return

                if self.left_meeting or self.cleaned_up:
                    logger.info(f"Failed to join meeting and the {e.__class__.__name__} exception is retryable but the bot has left the meeting or cleaned up, so returning")
                    return

                logger.info(f"Failed to join meeting and the {e.__class__.__name__} exception is retryable so retrying")

                num_retries += 1

            except Exception as e:
                if num_retries >= max_retries:
                    logger.exception(f"Failed to join meeting and the unexpected {e.__class__.__name__} exception with message {e.__str__()} is retryable but the number of retries exceeded the limit, so returning.")
                    self.send_debug_screenshot_message(step="unknown", exception=e, inner_exception=None)
                    return

                if self.left_meeting or self.cleaned_up:
                    logger.exception(f"Failed to join meeting and the unexpected {e.__class__.__name__} exception with message {e.__str__()} is retryable but the bot has left the meeting or cleaned up, so returning.")
                    return

                logger.exception(f"Failed to join meeting and the unexpected {e.__class__.__name__} exception with message {e.__str__()} is retryable so retrying")

                num_retries += 1

            sleep(1)

        self.after_bot_joined_meeting()
        self.subclass_specific_after_bot_joined_meeting()

    def after_bot_joined_meeting(self):
        self.send_message_callback({"message": self.Messages.BOT_JOINED_MEETING})
        self.joined_at = time.time()
        self.update_only_one_participant_in_meeting_at()

    def after_bot_recording_permission_denied(self):
        self.send_message_callback({"message": self.Messages.BOT_RECORDING_PERMISSION_DENIED, "denied_reason": BotAdapter.BOT_RECORDING_PERMISSION_DENIED_REASON.HOST_DENIED_PERMISSION})

    def after_bot_can_record_meeting(self):
        if self.recording_permission_granted_at is not None:
            return

        self.recording_permission_granted_at = time.time()
        self.send_message_callback({"message": self.Messages.BOT_RECORDING_PERMISSION_GRANTED})
        self.send_frames = True
        self.driver.execute_script("window.ws?.enableMediaSending();")
        self.first_buffer_timestamp_ms_offset = self.driver.execute_script("return performance.timeOrigin;")

        if self.start_recording_screen_callback:
            sleep(2)
            if self.debug_screen_recorder:
                self.debug_screen_recorder.stop()
            self.start_recording_screen_callback(self.display_var_for_debug_recording)

        self.media_sending_enable_timestamp_ms = time.time() * 1000

        self.ready_to_show_webpage_stream()

    def leave(self):
        if self.left_meeting:
            return
        if self.was_removed_from_meeting:
            return
        if self.stop_recording_screen_callback:
            self.stop_recording_screen_callback()

        try:
            logger.info("disable media sending")
            self.driver.execute_script("window.ws?.disableMediaSending();")

            self.click_leave_button()
        except Exception as e:
            logger.info(f"Error during leave: {e}")
        finally:
            self.send_message_callback({"message": self.Messages.MEETING_ENDED})
            self.left_meeting = True

    def abort_join_attempt(self):
        try:
            self.driver.close()
        except Exception as e:
            logger.info(f"Error closing driver: {e}")

    def cleanup(self):
        if self.stop_recording_screen_callback:
            self.stop_recording_screen_callback()

        try:
            logger.info("disable media sending")
            self.driver.execute_script("window.ws?.disableMediaSending();")
        except Exception as e:
            logger.info(f"Error during media sending disable: {e}")

        # Wait for websocket buffers to be processed
        if self.last_websocket_message_processed_time:
            time_when_shutdown_initiated = time.time()
            while time.time() - self.last_websocket_message_processed_time < 2 and time.time() - time_when_shutdown_initiated < 30:
                logger.info(f"Waiting until it's 2 seconds since last websockets message was processed or 30 seconds have passed. Currently it is {time.time() - self.last_websocket_message_processed_time} seconds and {time.time() - time_when_shutdown_initiated} seconds have passed")
                sleep(0.5)

        try:
            if self.driver:
                # Simulate closing browser window
                try:
                    self.subclass_specific_before_driver_close()
                    self.driver.close()
                except Exception as e:
                    logger.info(f"Error closing driver: {e}")

                # Then quit the driver
                try:
                    self.driver.quit()
                except Exception as e:
                    logger.info(f"Error quitting driver: {e}")
        except Exception as e:
            logger.info(f"Error during cleanup: {e}")

        if self.debug_screen_recorder:
            self.debug_screen_recorder.stop()

        # Properly shutdown the websocket server
        if self.websocket_server:
            try:
                self.websocket_server.shutdown()
            except Exception as e:
                logger.info(f"Error shutting down websocket server: {e}")

        self.cleaned_up = True

    def check_auto_leave_conditions(self) -> None:
        if self.left_meeting:
            return
        if self.cleaned_up:
            return

        if self.only_one_participant_in_meeting_at is not None:
            if time.time() - self.only_one_participant_in_meeting_at > self.automatic_leave_configuration.only_participant_in_meeting_timeout_seconds:
                logger.info(f"Auto-leaving meeting because there was only one participant in the meeting for {self.automatic_leave_configuration.only_participant_in_meeting_timeout_seconds} seconds")
                self.send_message_callback({"message": self.Messages.ADAPTER_REQUESTED_BOT_LEAVE_MEETING, "leave_reason": BotAdapter.LEAVE_REASON.AUTO_LEAVE_ONLY_PARTICIPANT_IN_MEETING})
                return

        if not self.silence_detection_activated and self.joined_at is not None and time.time() - self.joined_at > self.automatic_leave_configuration.silence_activate_after_seconds:
            self.silence_detection_activated = True
            self.last_audio_message_processed_time = time.time()
            logger.info(f"Silence detection activated after {self.automatic_leave_configuration.silence_activate_after_seconds} seconds")

        if self.last_audio_message_processed_time is not None and self.silence_detection_activated:
            if time.time() - self.last_audio_message_processed_time > self.automatic_leave_configuration.silence_timeout_seconds:
                logger.info(f"Auto-leaving meeting because there was no audio for {self.automatic_leave_configuration.silence_timeout_seconds} seconds")
                self.send_message_callback({"message": self.Messages.ADAPTER_REQUESTED_BOT_LEAVE_MEETING, "leave_reason": BotAdapter.LEAVE_REASON.AUTO_LEAVE_SILENCE})
                return

        if self.joined_at is not None and self.automatic_leave_configuration.max_uptime_seconds is not None:
            if time.time() - self.joined_at > self.automatic_leave_configuration.max_uptime_seconds:
                logger.info(f"Auto-leaving meeting because bot has been running for more than {self.automatic_leave_configuration.max_uptime_seconds} seconds")
                self.send_message_callback({"message": self.Messages.ADAPTER_REQUESTED_BOT_LEAVE_MEETING, "leave_reason": BotAdapter.LEAVE_REASON.AUTO_LEAVE_MAX_UPTIME})
                return

    def webpage_streamer_get_peer_connection_offer(self):
        return self.driver.execute_script("return window.botOutputManager.getBotOutputPeerConnectionOffer();")

    def webpage_streamer_start_peer_connection(self, offer_response):
        self.driver.execute_script(f"window.botOutputManager.startBotOutputPeerConnection({json.dumps(offer_response)});")

    def webpage_streamer_play_bot_output_media_stream(self, output_destination):
        self.driver.execute_script(f"window.botOutputManager.playBotOutputMediaStream({json.dumps(output_destination)});")

    def webpage_streamer_stop_bot_output_media_stream(self):
        self.driver.execute_script("window.botOutputManager.stopBotOutputMediaStream();")

    def ready_to_show_bot_image(self):
        self.send_message_callback({"message": self.Messages.READY_TO_SHOW_BOT_IMAGE})

    def ready_to_show_webpage_stream(self):
        self.send_message_callback({"message": self.Messages.READY_TO_SHOW_WEBPAGE_STREAM})

    def get_first_buffer_timestamp_ms(self):
        if self.media_sending_enable_timestamp_ms is None:
            return None
        # Doing a manual offset for now to correct for the screen recorder delay. This seems to work reliably.
        return self.media_sending_enable_timestamp_ms

    def send_raw_image(self, image_bytes):
        # If we have a memoryview, convert it to bytes
        if isinstance(image_bytes, memoryview):
            image_bytes = image_bytes.tobytes()

        # Pass the raw bytes directly to JavaScript
        # The JavaScript side can convert it to appropriate format
        self.driver.execute_script(
            """
            const bytes = new Uint8Array(arguments[0]);
            window.botOutputManager.displayImage(bytes);
        """,
            list(image_bytes),
        )

    def send_raw_audio(self, bytes, sample_rate):
        """
        Sends raw audio bytes to the Google Meet call.

        :param bytes: Raw audio bytes in PCM format
        :param sample_rate: Sample rate of the audio in Hz
        """
        if not self.driver:
            print("Cannot send audio - driver not initialized")
            return

        # Convert bytes to Int16Array for JavaScript
        audio_data = np.frombuffer(bytes, dtype=np.int16).tolist()

        # Call the JavaScript function to enqueue the PCM chunk
        self.driver.execute_script(f"window.botOutputManager.playPCMAudio({audio_data}, {sample_rate})")

    def send_chat_message(self, text, to_user_uuid):
        logger.info("send_chat_message not supported in web bots")

    # Sub-classes can override this to add class-specific initial data code
    def subclass_specific_initial_data_code(self):
        return ""

    # Sub-classes can override this to add class-specific after bot joined meeting code
    def subclass_specific_after_bot_joined_meeting(self):
        pass

    # Sub-classes can override this to handle class-specific failed to join issues
    def subclass_specific_handle_failed_to_join(self, reason):
        pass

    # Sub-classes can override this to add class-specific before driver close code
    def subclass_specific_before_driver_close(self):
        pass<|MERGE_RESOLUTION|>--- conflicted
+++ resolved
@@ -292,13 +292,12 @@
 
         self.upsert_chat_message_callback(json_data)
 
-<<<<<<< HEAD
     def handle_speech_start(self, json_data):
         self.add_participant_event_callback({"participant_uuid": json_data["participant_uuid"], "event_type": ParticipantEventTypes.SPEECH_START, "event_data": {}, "timestamp_ms": json_data["timestamp"]})
 
     def handle_speech_stop(self, json_data):
         self.add_participant_event_callback({"participant_uuid": json_data["participant_uuid"], "event_type": ParticipantEventTypes.SPEECH_STOP, "event_data": {}, "timestamp_ms": json_data["timestamp"]})
-=======
+
     def mask_transcript_if_required(self, json_data):
         if not settings.MASK_TRANSCRIPT_IN_LOGS:
             return json_data
@@ -307,7 +306,6 @@
         if json_data.get("caption") and json_data.get("caption").get("text"):
             json_data_masked["caption"]["text"] = hashlib.sha256(json_data.get("caption").get("text").encode("utf-8")).hexdigest()
         return json_data_masked
->>>>>>> 33e855f6
 
     def handle_websocket(self, websocket):
         audio_format = None
