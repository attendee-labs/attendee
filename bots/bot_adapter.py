class BotAdapter:
    class Messages:
        LEAVE_MEETING_WAITING_FOR_HOST = "Leave meeting because received waiting for host status"
        LEAVE_MEETING_WAITING_ROOM_TIMEOUT_EXCEEDED = "Leave meeting because waiting room timeout exceeded"
        ZOOM_AUTHORIZATION_FAILED = "Zoom authorization failed"
        ZOOM_MEETING_STATUS_FAILED = "Zoom meeting status failed"
        ZOOM_MEETING_STATUS_FAILED_UNABLE_TO_JOIN_EXTERNAL_MEETING = "Zoom meeting status failed - unable to join external meeting"
        ZOOM_SDK_INTERNAL_ERROR = "Zoom SDK Internal Error"
        BOT_PUT_IN_WAITING_ROOM = "Bot put in waiting room"
        BOT_JOINED_MEETING = "Bot joined meeting"
        BOT_RECORDING_PERMISSION_GRANTED = "Bot recording permission granted"
        MEETING_ENDED = "Meeting ended"
        NEW_UTTERANCE = "New utterance"
        UI_ELEMENT_NOT_FOUND = "UI Element Not Found"
        REQUEST_TO_JOIN_DENIED = "Request to join denied"
        ADAPTER_REQUESTED_BOT_LEAVE_MEETING = "Adapter requested bot leave meeting"
        MEETING_NOT_FOUND = "Meeting not found"
        READY_TO_SHOW_BOT_IMAGE = "Ready to show bot image"
        READY_TO_SEND_CHAT_MESSAGE = "Ready to send chat message"
        BLOCKED_BY_PLATFORM_REPEATEDLY = "Blocked by Platform repeatedly"
        LOGIN_REQUIRED = "Login required"
        LOGIN_ATTEMPT_FAILED = "Login attempt failed"
        COULD_NOT_CONNECT_TO_MEETING = "Could not connect to meeting"
        JOINING_BREAKOUT_ROOM = "Joining breakout room"
        LEAVING_BREAKOUT_ROOM = "Leaving breakout room"
        BOT_RECORDING_PERMISSION_DENIED = "Bot recording permission denied"
<<<<<<< HEAD
        AUTHORIZED_USER_NOT_IN_MEETING_TIMEOUT_EXCEEDED = "Authorized user not in meeting timeout exceeded"
=======
        COULD_NOT_ENABLE_CLOSED_CAPTIONS = "Could not enable closed captions"
>>>>>>> 4791f075

        # App session messages
        APP_SESSION_CONNECTED = "App session connected"
        APP_SESSION_DISCONNECT_REQUESTED = "App session disconnect requested"
        APP_SESSION_DISCONNECTED = "App session disconnected"

    class BOT_RECORDING_PERMISSION_DENIED_REASON:
        HOST_DENIED_PERMISSION = "HOST_DENIED_PERMISSION"
        REQUEST_TIMED_OUT = "REQUEST_TIMED_OUT"
        HOST_CLIENT_CANNOT_GRANT_PERMISSION = "HOST_CLIENT_CANNOT_GRANT_PERMISSION"

    class LEAVE_REASON:
        AUTO_LEAVE_SILENCE = "AUTO_LEAVE_SILENCE"
        AUTO_LEAVE_ONLY_PARTICIPANT_IN_MEETING = "AUTO_LEAVE_ONLY_PARTICIPANT_IN_MEETING"
        AUTO_LEAVE_MAX_UPTIME = "AUTO_LEAVE_MAX_UPTIME"
        AUTO_LEAVE_COULD_NOT_ENABLE_CLOSED_CAPTIONS = "AUTO_LEAVE_COULD_NOT_ENABLE_CLOSED_CAPTIONS"

    DEBUG_RECORDING_FILE_PATH = "/tmp/debug_screen_recording.mp4"<|MERGE_RESOLUTION|>--- conflicted
+++ resolved
@@ -24,11 +24,8 @@
         JOINING_BREAKOUT_ROOM = "Joining breakout room"
         LEAVING_BREAKOUT_ROOM = "Leaving breakout room"
         BOT_RECORDING_PERMISSION_DENIED = "Bot recording permission denied"
-<<<<<<< HEAD
         AUTHORIZED_USER_NOT_IN_MEETING_TIMEOUT_EXCEEDED = "Authorized user not in meeting timeout exceeded"
-=======
         COULD_NOT_ENABLE_CLOSED_CAPTIONS = "Could not enable closed captions"
->>>>>>> 4791f075
 
         # App session messages
         APP_SESSION_CONNECTED = "App session connected"
