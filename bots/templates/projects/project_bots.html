{% extends 'projects/sidebar.html' %}

{% block content %}
<style>
    .meeting-url {
        max-width: 300px;
        overflow: hidden;
        text-overflow: ellipsis;
        white-space: nowrap;
        display: block;
    }
    .bot-name {
        max-width: 200px;
        overflow: hidden;
        text-overflow: ellipsis;
        white-space: nowrap;
        display: block;
    }
    
    /* Updated styles for clickable rows */
    .clickable-row {
        cursor: pointer;
        transition: background-color 0.15s ease-in-out;
    }
    /* Apply hover effect to td elements */
    table tbody tr.clickable-row:hover td {
        background-color: #f8f9fa;  /* Using Bootstrap's light gray */
    }
    
    /* Filter styles */
    .filter-container {
        background-color: #f8f9fa;
        padding: 15px;
        border-radius: 5px;
        margin-bottom: 20px;
    }
    .filter-item {
        margin-bottom: 10px;
    }
    .state-checkboxes {
        display: flex;
        flex-wrap: wrap;
        gap: 5px;
    }
    .state-checkbox {
        display: inline-flex;
        align-items: center;
        margin-right: 5px;
    }
    
    /* cURL Example styles */
    #apiCodeExample {
        font-family: monospace;
        white-space: pre;
        word-wrap: normal;
        display: block;
        line-height: 1.5;
    }
</style>

<div class="container mt-4">
    <div class="d-flex justify-content-between align-items-center mb-4">
        {% if session_type == "bot_sessions" %}
            <h2>Bots</h2>
            <button type="button" class="btn btn-primary" data-bs-toggle="modal" data-bs-target="#createBotModal">
                <i class="bi bi-plus-circle me-1"></i> Create Bot
            </button>
        {% elif session_type == "app_sessions" %}
            <h2>App Sessions</h2>
        {% endif %}
    </div>
    
    <!-- Filters Collapsible Panel -->
    {% if filter_params.start_date or filter_params.end_date or filter_params.states or filter_params.search or bots %}
    <div class="filter-panel mb-3">
        <div class="filter-header p-2 rounded d-flex align-items-center" 
             style="background-color: #f8f9fa; cursor: pointer;" 
             onclick="toggleFilterPanel(event)">
            <i class="bi bi-funnel me-2"></i>
            <span>Filters</span>
            <span style="margin-left: 5px;" class="filter-caret-container ms-auto">
                <svg width="21" height="21" viewBox="0 0 14 14" fill="none" class="filter-caret" 
                     style="transform: {% if filter_params.start_date or filter_params.end_date or filter_params.states or filter_params.search %}rotate(180deg){% else %}rotate(0deg){% endif %};">
                    <path d="M4.3225 5.0108L7 7.68247L9.6775 5.0108L10.5 5.8333L7 9.3333L3.5 5.8333L4.3225 5.0108Z" fill="currentcolor"></path>
                </svg>
            </span>
        </div>
        <div class="filter-content" style="display: {% if filter_params.start_date or filter_params.end_date or filter_params.states or filter_params.search %}block{% else %}none{% endif %};">
            <div class="filter-container">
                <form method="get" class="row g-3">
                    <!-- Search filter -->
                    <div class="col-md-10 filter-item">
                        <div style="display: inline-flex; white-space: nowrap; align-items: center;">
                            <label for="search" class="form-label me-2 mb-0" style="flex-shrink: 0;">Search</label>
                            <input type="text" class="form-control form-control-sm" id="search" name="search" value="{{ filter_params.search }}" placeholder="ID, Meeting URL, Name">
                        </div>
                    </div>
                    
                    <!-- Compact date filters in a single row -->
                    <div class="col-md-10 d-flex filter-item">
                        <div class="me-3" style="display: inline-flex; white-space: nowrap; align-items: center;">
                            <label for="start_date" class="form-label me-2 mb-0" style="flex-shrink: 0;">Created</label>
                            <input type="date" class="form-control form-control-sm" id="start_date" name="start_date" value="{{ filter_params.start_date }}">
                        </div>
                        
                        <div style="display: inline-flex; white-space: nowrap; align-items: center;">
                            <label for="end_date" class="form-label me-3 mb-1" style="flex-shrink: 0;">→</label>
                            <input type="date" class="form-control form-control-sm" id="end_date" name="end_date" value="{{ filter_params.end_date }}">
                        </div>
                    </div>
                    
                    <div class="col-md-10 filter-item">
                        <div class="state-checkboxes">
                            {% for state_value, state_label in BotStates.choices %}
                            <div class="state-checkbox">
                                <input type="checkbox" class="btn-check" id="state_{{ state_value }}" name="states" value="{{ state_value }}"
                                       {% if state_value|stringformat:"i" in filter_params.states %}checked{% endif %}>
                                <label class="btn btn-outline-secondary btn-sm" for="state_{{ state_value }}">{{ state_label }}</label>
                            </div>
                            {% endfor %}
                        </div>
                    </div>
                    
                    <div class="col-md-2 d-flex align-items-end filter-item">
                        <button type="submit" class="btn btn-sm btn-primary me-2">Apply</button>
                        {% if session_type == "app_sessions" %}
                        <a href="{% url 'bots:project-app-sessions' project.object_id %}" class="btn btn-sm btn-outline-secondary">Clear</a>
                        {% else %}
                        <a href="{% url 'bots:project-bots' project.object_id %}" class="btn btn-sm btn-outline-secondary">Clear</a>
                        {% endif %}
                    </div>
                </form>
            </div>
        </div>
    </div>
    {% endif %}
    <div class="table-responsive" id="botsTable">
        {% if bots %}
            <table class="table">
                <thead>
                    <tr>
                        <th>ID</th>
<<<<<<< HEAD
                        {% if session_type == "bot_sessions" %}
                            <th>Meeting URL</th>
                        {% endif %}
=======
                        <th>Name</th>
                        <th>Meeting URL</th>
>>>>>>> 570a1255
                        <th>Status</th>
                        <th>Last Event</th>
                        {% if has_scheduled_bots %}<th>Join At</th>{% endif %}
                        <th>Created</th>
                    </tr>
                </thead>
                <tbody>
                    {% for bot in bots %}
                    <tr class="clickable-row"
                        {% if session_type == "app_sessions" %}
                        hx-get="{% url 'projects:project-app-session-detail' project.object_id bot.object_id %}"
                        {% else %}
                        hx-get="{% url 'projects:project-bot-detail' project.object_id bot.object_id %}"
                        {% endif %}
                        hx-select="#content"
                        hx-target="#content"
                        hx-swap="outerHTML"
                        hx-push-url="true">
                        <td><small>{{ bot.object_id }}</small></td>
<<<<<<< HEAD
                        {% if session_type == "bot_sessions" %}
                            <td><span class="meeting-url" title="{{ bot.meeting_url }}">{{ bot.meeting_url }}</span></td>
                        {% endif %}
=======
                        <td><small class="bot-name">{{ bot.name }}</small></td>
                        <td><span class="meeting-url" title="{{ bot.meeting_url }}">{{ bot.meeting_url }}</span></td>
>>>>>>> 570a1255
                        <td>
                            <span class="badge {% if bot.state == BotStates.READY %}bg-warning{% elif bot.state == BotStates.FATAL_ERROR %}bg-danger{% elif bot.state == BotStates.ENDED %}bg-secondary{% else %}bg-success{% endif %}">
                                {{ bot.get_state_display }}
                                {% if bot.sub_state %}
                                    - {{ bot.get_sub_state_display }}
                                {% endif %}
                            </span>
                        </td>
                        <td>
                            <small>
                            {% if bot.last_event_sub_type %}
                                {{ bot.last_event_sub_type_display|truncatechars:60 }}
                            {% elif bot.last_event_type %}
                                {{ bot.last_event_type_display|truncatechars:60 }}
                            {% else %}
                                -
                            {% endif %}
                            </small>
                        </td>
                        {% if has_scheduled_bots %}
                        <td>
                            <small>
                            {% if bot.join_at %}
                                {{ bot.join_at|date:"M d, Y H:i" }}
                            {% else %}
                                -
                            {% endif %}
                            </small>
                        </td>
                        {% endif %}
                        <td><small>{{ bot.created_at|date:"M d, Y H:i" }}</small></td>
                    </tr>
                    {% endfor %}
                </tbody>
            </table>
        {% else %}
            <div class="alert alert-info" role="alert">
                <i class="bi bi-info-circle me-2"></i>
<<<<<<< HEAD
                {% if filter_params.start_date or filter_params.end_date or filter_params.states %}
                    {% if session_type == "app_sessions" %}
                        No app sessions found matching the current filters.
                    {% else %}
                        No bots found matching the current filters.
                    {% endif %}
=======
                {% if filter_params.start_date or filter_params.end_date or filter_params.states or filter_params.search %}
                    No bots found matching the current filters.
>>>>>>> 570a1255
                {% else %}
                    {% if session_type == "app_sessions" %}
                        No app sessions found. Use the API to create app sessions for this project.
                    {% else %}
                        No bots found. Use the API to create bots for this project.
                    {% endif %}
                {% endif %}
            </div>
        {% endif %}
    </div>

    <!-- Pagination with filter parameters -->
    {% if is_paginated %}
    <nav aria-label="Bot list pagination">
        <ul class="pagination justify-content-center">
            {% if page_obj.has_previous %}
            <li class="page-item">
                <a class="page-link" href="?page=1{% for key, value in filter_params.items %}{% if key != 'page' %}{% if key == 'states' %}{% for state in value %}&states={{ state }}{% endfor %}{% elif value %}&{{ key }}={{ value }}{% endif %}{% endif %}{% endfor %}">&laquo; First</a>
            </li>
            <li class="page-item">
                <a class="page-link" href="?page={{ page_obj.previous_page_number }}{% for key, value in filter_params.items %}{% if key != 'page' %}{% if key == 'states' %}{% for state in value %}&states={{ state }}{% endfor %}{% elif value %}&{{ key }}={{ value }}{% endif %}{% endif %}{% endfor %}">Previous</a>
            </li>
            {% endif %}

            {% for i in paginator.page_range %}
                {% if page_obj.number == i %}
                <li class="page-item active">
                    <span class="page-link">{{ i }}</span>
                </li>
                {% elif i > page_obj.number|add:'-3' and i < page_obj.number|add:'3' %}
                <li class="page-item">
                    <a class="page-link" href="?page={{ i }}{% for key, value in filter_params.items %}{% if key != 'page' %}{% if key == 'states' %}{% for state in value %}&states={{ state }}{% endfor %}{% elif value %}&{{ key }}={{ value }}{% endif %}{% endif %}{% endfor %}">{{ i }}</a>
                </li>
                {% endif %}
            {% endfor %}

            {% if page_obj.has_next %}
            <li class="page-item">
                <a class="page-link" href="?page={{ page_obj.next_page_number }}{% for key, value in filter_params.items %}{% if key != 'page' %}{% if key == 'states' %}{% for state in value %}&states={{ state }}{% endfor %}{% elif value %}&{{ key }}={{ value }}{% endif %}{% endif %}{% endfor %}">Next</a>
            </li>
            <li class="page-item">
                <a class="page-link" href="?page={{ paginator.num_pages }}{% for key, value in filter_params.items %}{% if key != 'page' %}{% if key == 'states' %}{% for state in value %}&states={{ state }}{% endfor %}{% elif value %}&{{ key }}={{ value }}{% endif %}{% endif %}{% endfor %}">Last &raquo;</a>
            </li>
            {% endif %}
        </ul>
    </nav>
    {% endif %}
</div>

{% include 'projects/partials/bot_create_modal.html' %}

<script>
    function toggleFilterPanel(event) {
        event?.preventDefault();
        const filterContent = document.querySelector('.filter-content');
        const caret = document.querySelector('.filter-caret');
        
        if (filterContent.style.display === 'none') {
            filterContent.style.display = 'block';
            caret.style.transform = 'rotate(180deg)';
        } else {
            filterContent.style.display = 'none';
            caret.style.transform = 'rotate(0deg)';
        }
    }
    
    // Add script to automatically open the modal if the flag is set
    document.addEventListener('DOMContentLoaded', function() {
        {% if open_create_modal %}
            const createBotModal = new bootstrap.Modal(document.getElementById('createBotModal'));
            createBotModal.show();

            // Add event listener to remove the query parameter when modal closes
            document.getElementById('createBotModal').addEventListener('hidden.bs.modal', function() {
                // Get current URL and remove the parameter
                const url = new URL(window.location.href);
                if (url.searchParams.has('open_create_modal')) {
                    url.searchParams.delete('open_create_modal');
                    // Update URL without reloading the page
                    window.history.replaceState({}, '', url.toString());
                }
            });

        {% endif %}
    });
    
</script>

{% endblock %} <|MERGE_RESOLUTION|>--- conflicted
+++ resolved
@@ -140,14 +140,10 @@
                 <thead>
                     <tr>
                         <th>ID</th>
-<<<<<<< HEAD
+                        <th>Name</th>
                         {% if session_type == "bot_sessions" %}
                             <th>Meeting URL</th>
                         {% endif %}
-=======
-                        <th>Name</th>
-                        <th>Meeting URL</th>
->>>>>>> 570a1255
                         <th>Status</th>
                         <th>Last Event</th>
                         {% if has_scheduled_bots %}<th>Join At</th>{% endif %}
@@ -167,14 +163,10 @@
                         hx-swap="outerHTML"
                         hx-push-url="true">
                         <td><small>{{ bot.object_id }}</small></td>
-<<<<<<< HEAD
+                        <td><small class="bot-name">{{ bot.name }}</small></td>
                         {% if session_type == "bot_sessions" %}
                             <td><span class="meeting-url" title="{{ bot.meeting_url }}">{{ bot.meeting_url }}</span></td>
                         {% endif %}
-=======
-                        <td><small class="bot-name">{{ bot.name }}</small></td>
-                        <td><span class="meeting-url" title="{{ bot.meeting_url }}">{{ bot.meeting_url }}</span></td>
->>>>>>> 570a1255
                         <td>
                             <span class="badge {% if bot.state == BotStates.READY %}bg-warning{% elif bot.state == BotStates.FATAL_ERROR %}bg-danger{% elif bot.state == BotStates.ENDED %}bg-secondary{% else %}bg-success{% endif %}">
                                 {{ bot.get_state_display }}
@@ -213,17 +205,12 @@
         {% else %}
             <div class="alert alert-info" role="alert">
                 <i class="bi bi-info-circle me-2"></i>
-<<<<<<< HEAD
-                {% if filter_params.start_date or filter_params.end_date or filter_params.states %}
+                {% if filter_params.start_date or filter_params.end_date or filter_params.states or filter_params.search %}
                     {% if session_type == "app_sessions" %}
                         No app sessions found matching the current filters.
                     {% else %}
                         No bots found matching the current filters.
                     {% endif %}
-=======
-                {% if filter_params.start_date or filter_params.end_date or filter_params.states or filter_params.search %}
-                    No bots found matching the current filters.
->>>>>>> 570a1255
                 {% else %}
                     {% if session_type == "app_sessions" %}
                         No app sessions found. Use the API to create app sessions for this project.
