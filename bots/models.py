import hashlib
import json
import math
import os
import random
import secrets
import string

from concurrency.exceptions import RecordModifiedError
from concurrency.fields import IntegerVersionField
from cryptography.fernet import Fernet, InvalidToken
from django.conf import settings
from django.core.exceptions import ValidationError
from django.core.files.storage import Storage, storages
from django.db import models, transaction
from django.db.models import Q
from django.db.utils import IntegrityError
from django.utils import timezone
from django.utils.crypto import get_random_string

from accounts.models import Organization, User, UserRole
from bots.webhook_utils import trigger_webhook

# Create your models here.


class Project(models.Model):
    name = models.CharField(max_length=255)
    organization = models.ForeignKey(Organization, on_delete=models.PROTECT, related_name="projects")

    OBJECT_ID_PREFIX = "proj_"
    object_id = models.CharField(max_length=32, unique=True, editable=False)

    created_at = models.DateTimeField(auto_now_add=True)
    updated_at = models.DateTimeField(auto_now=True)

    @classmethod
    def accessible_to(cls, user):
        if not user.is_active:
            return cls.objects.none()
        if user.role == UserRole.ADMIN:
            return cls.objects.filter(organization=user.organization)
        return cls.objects.filter(organization=user.organization).filter(project_accesses__user=user)

    def users_with_access(self):
        return self.organization.users.filter(is_active=True).filter(Q(project_accesses__project=self) | Q(role=UserRole.ADMIN))

    def concurrent_bots_limit(self):
        return int(os.getenv("CONCURRENT_BOTS_LIMIT", 2500))

    def save(self, *args, **kwargs):
        if not self.object_id:
            # Generate a random 16-character string
            random_string = "".join(random.choices(string.ascii_letters + string.digits, k=16))
            self.object_id = f"{self.OBJECT_ID_PREFIX}{random_string}"
        super().save(*args, **kwargs)

    def __str__(self):
        return self.name


class GoogleMeetBotLoginGroup(models.Model):
    OBJECT_ID_PREFIX = "gbg_"
    project = models.ForeignKey(Project, on_delete=models.CASCADE, related_name="google_meet_bot_login_groups")
    object_id = models.CharField(max_length=32, unique=True, editable=False)

    created_at = models.DateTimeField(auto_now_add=True)
    updated_at = models.DateTimeField(auto_now=True)

    def save(self, *args, **kwargs):
        if not self.object_id:
            # Generate a random 16-character string
            random_string = "".join(random.choices(string.ascii_letters + string.digits, k=16))
            self.object_id = f"{self.OBJECT_ID_PREFIX}{random_string}"
        super().save(*args, **kwargs)

    def __str__(self):
        return f"{self.project.name} - {self.object_id}"


class GoogleMeetBotLogin(models.Model):
    OBJECT_ID_PREFIX = "gbl_"
    group = models.ForeignKey(GoogleMeetBotLoginGroup, on_delete=models.CASCADE, related_name="google_meet_bot_logins")
    object_id = models.CharField(max_length=32, unique=True, editable=False)

    _encrypted_data = models.BinaryField(
        null=True,
        editable=False,  # Prevents editing through admin/forms
    )

    workspace_domain = models.CharField(max_length=255)
    email = models.CharField(max_length=255)

    created_at = models.DateTimeField(auto_now_add=True)
    updated_at = models.DateTimeField(auto_now=True)
    is_active = models.BooleanField(default=True)
    last_used_at = models.DateTimeField(null=True, blank=True)

    @property
    def cert(self):
        return self.get_credentials().get("cert")

    @property
    def private_key(self):
        return self.get_credentials().get("private_key")

    def set_credentials(self, credentials_dict):
        """Encrypt and save credentials"""
        f = Fernet(settings.CREDENTIALS_ENCRYPTION_KEY)
        json_data = json.dumps(credentials_dict)
        self._encrypted_data = f.encrypt(json_data.encode())
        self.save()

    def get_credentials(self):
        """Decrypt and return credentials"""
        if not self._encrypted_data:
            return None
        f = Fernet(settings.CREDENTIALS_ENCRYPTION_KEY)
        decrypted_data = f.decrypt(bytes(self._encrypted_data))
        return json.loads(decrypted_data.decode())

    def save(self, *args, **kwargs):
        if not self.object_id:
            # Generate a random 16-character string
            random_string = "".join(random.choices(string.ascii_letters + string.digits, k=16))
            self.object_id = f"{self.OBJECT_ID_PREFIX}{random_string}"
        super().save(*args, **kwargs)

    def __str__(self):
        return f"{self.email} - {self.object_id}"

    class Meta:
        # Within a Google Meet Bot Login Group, we don't want to allow Google Meet Bot Logins with the same email
        constraints = [
            models.UniqueConstraint(fields=["group", "email"], name="unique_google_meet_bot_login_email"),
        ]


class ZoomOAuthApp(models.Model):
    OBJECT_ID_PREFIX = "zoa_"

    project = models.ForeignKey(Project, on_delete=models.CASCADE, related_name="zoom_oauth_apps")
    object_id = models.CharField(max_length=32, unique=True, editable=False)

    _encrypted_data = models.BinaryField(
        null=True,
        editable=False,  # Prevents editing through admin/forms
    )
    client_id = models.CharField(max_length=255)
    created_at = models.DateTimeField(auto_now_add=True)
    updated_at = models.DateTimeField(auto_now=True)
    last_verified_webhook_received_at = models.DateTimeField(null=True, blank=True)
    last_unverified_webhook_received_at = models.DateTimeField(null=True, blank=True)

    @property
    def client_secret(self):
        return self.get_credentials().get("client_secret")

    @property
    def webhook_secret(self):
        return self.get_credentials().get("webhook_secret")

    def set_credentials(self, credentials_dict):
        """Encrypt and save credentials"""
        f = Fernet(settings.CREDENTIALS_ENCRYPTION_KEY)
        json_data = json.dumps(credentials_dict)
        self._encrypted_data = f.encrypt(json_data.encode())
        self.save()

    def get_credentials(self):
        """Decrypt and return credentials"""
        if not self._encrypted_data:
            return None
        f = Fernet(settings.CREDENTIALS_ENCRYPTION_KEY)
        decrypted_data = f.decrypt(bytes(self._encrypted_data))
        return json.loads(decrypted_data.decode())

    def save(self, *args, **kwargs):
        if not self.object_id:
            # Generate a random 16-character string
            random_string = "".join(random.choices(string.ascii_letters + string.digits, k=16))
            self.object_id = f"{self.OBJECT_ID_PREFIX}{random_string}"
        super().save(*args, **kwargs)

    def __str__(self):
        return f"{self.project.name} - {self.object_id} - {self.client_id}"


class ZoomOAuthConnectionStates(models.IntegerChoices):
    CONNECTED = 1
    DISCONNECTED = 2


class ZoomOAuthConnection(models.Model):
    OBJECT_ID_PREFIX = "zoc_"

    object_id = models.CharField(max_length=32, unique=True, editable=False)
    zoom_oauth_app = models.ForeignKey(ZoomOAuthApp, on_delete=models.PROTECT, related_name="zoom_oauth_connections")
    state = models.IntegerField(choices=ZoomOAuthConnectionStates.choices, default=ZoomOAuthConnectionStates.CONNECTED)
    connection_failure_data = models.JSONField(null=True, default=None)
    user_id = models.CharField(max_length=255)
    account_id = models.CharField(max_length=255)

    created_at = models.DateTimeField(auto_now_add=True)
    updated_at = models.DateTimeField(auto_now=True)
    version = IntegerVersionField()

    metadata = models.JSONField(null=True, blank=True)

    last_attempted_sync_at = models.DateTimeField(null=True, blank=True)
    last_successful_sync_at = models.DateTimeField(null=True, blank=True)
    last_successful_sync_started_at = models.DateTimeField(null=True, blank=True)
    sync_task_enqueued_at = models.DateTimeField(null=True, blank=True)
    sync_task_requested_at = models.DateTimeField(null=True, blank=True)

    _encrypted_data = models.BinaryField(
        null=True,
        editable=False,  # Prevents editing through admin/forms
    )

    def set_credentials(self, credentials_dict):
        """Encrypt and save credentials"""
        f = Fernet(settings.CREDENTIALS_ENCRYPTION_KEY)
        json_data = json.dumps(credentials_dict)
        self._encrypted_data = f.encrypt(json_data.encode())
        self.save()

    def get_credentials(self):
        """Decrypt and return credentials"""
        if not self._encrypted_data:
            return None
        f = Fernet(settings.CREDENTIALS_ENCRYPTION_KEY)
        decrypted_data = f.decrypt(bytes(self._encrypted_data))
        return json.loads(decrypted_data.decode())

    def save(self, *args, **kwargs):
        if not self.object_id:
            # Generate a random 16-character string
            random_string = "".join(random.choices(string.ascii_letters + string.digits, k=16))
            self.object_id = f"{self.OBJECT_ID_PREFIX}{random_string}"
        super().save(*args, **kwargs)

    class Meta:
        # Within a zoom oauth app, we don't want to allow zoom oauth connections with the same user_id
        constraints = [
            models.UniqueConstraint(fields=["zoom_oauth_app", "user_id"], name="unique_zoom_oauth_connection_user_id"),
        ]


class ZoomMeetingToZoomOAuthConnectionMapping(models.Model):
    OBJECT_ID_PREFIX = "zm_"

    object_id = models.CharField(max_length=32, unique=True, editable=False)
    zoom_oauth_connection = models.ForeignKey(ZoomOAuthConnection, on_delete=models.CASCADE, related_name="zoom_meeting_to_zoom_oauth_connection_mappings")
    zoom_oauth_app = models.ForeignKey(ZoomOAuthApp, on_delete=models.PROTECT, related_name="zoom_meeting_to_zoom_oauth_connection_mappings")
    meeting_id = models.CharField(max_length=25)

    created_at = models.DateTimeField(auto_now_add=True)
    updated_at = models.DateTimeField(auto_now=True)

    def save(self, *args, **kwargs):
        if not self.object_id:
            # Generate a random 16-character string
            random_string = "".join(random.choices(string.ascii_letters + string.digits, k=16))
            self.object_id = f"{self.OBJECT_ID_PREFIX}{random_string}"
        super().save(*args, **kwargs)

    class Meta:
        # Within a Zoom App, we don't want to allow zoom meetings with the same meeting_id
        constraints = [
            models.UniqueConstraint(fields=["zoom_oauth_app", "meeting_id"], name="unique_zoom_meeting_id_zoom_oauth_app_id"),
        ]

        # Add indexes on meeting_id and zoom_oauth_connection_id
        indexes = [
            models.Index(fields=["meeting_id"], name="zoom_meeting_meeting_id_idx"),
            models.Index(fields=["zoom_oauth_connection_id"], name="zm_zac_id_idx"),
        ]


class CalendarPlatform(models.TextChoices):
    GOOGLE = "google"
    MICROSOFT = "microsoft"


class CalendarStates(models.IntegerChoices):
    CONNECTED = 1
    DISCONNECTED = 2


class Calendar(models.Model):
    OBJECT_ID_PREFIX = "cal_"

    object_id = models.CharField(max_length=32, unique=True, editable=False)
    project = models.ForeignKey(Project, on_delete=models.PROTECT, related_name="calendars")
    platform = models.CharField(max_length=255, choices=CalendarPlatform.choices)
    state = models.IntegerField(choices=CalendarStates.choices, default=CalendarStates.CONNECTED)
    connection_failure_data = models.JSONField(null=True, default=None)

    created_at = models.DateTimeField(auto_now_add=True)
    updated_at = models.DateTimeField(auto_now=True)
    version = IntegerVersionField()

    metadata = models.JSONField(null=True, blank=True)
    deduplication_key = models.CharField(max_length=1024, null=True, blank=True, help_text="Optional key for deduplicating calendars")

    client_id = models.CharField(max_length=255)
    platform_uuid = models.CharField(max_length=1024, null=True, blank=True)

    last_attempted_sync_at = models.DateTimeField(null=True, blank=True)
    last_successful_sync_at = models.DateTimeField(null=True, blank=True)
    last_successful_sync_time_window_start = models.DateTimeField(null=True, blank=True)
    last_successful_sync_time_window_end = models.DateTimeField(null=True, blank=True)
    last_successful_sync_started_at = models.DateTimeField(null=True, blank=True)
    sync_task_enqueued_at = models.DateTimeField(null=True, blank=True)
    sync_task_requested_at = models.DateTimeField(null=True, blank=True)

    _encrypted_data = models.BinaryField(
        null=True,
        editable=False,  # Prevents editing through admin/forms
    )

    def set_credentials(self, credentials_dict):
        """Encrypt and save credentials"""
        f = Fernet(settings.CREDENTIALS_ENCRYPTION_KEY)
        json_data = json.dumps(credentials_dict)
        self._encrypted_data = f.encrypt(json_data.encode())
        self.save()

    def get_credentials(self):
        """Decrypt and return credentials"""
        if not self._encrypted_data:
            return None
        f = Fernet(settings.CREDENTIALS_ENCRYPTION_KEY)
        decrypted_data = f.decrypt(bytes(self._encrypted_data))
        return json.loads(decrypted_data.decode())

    def save(self, *args, **kwargs):
        if not self.object_id:
            # Generate a random 16-character string
            random_string = "".join(random.choices(string.ascii_letters + string.digits, k=16))
            self.object_id = f"{self.OBJECT_ID_PREFIX}{random_string}"
        super().save(*args, **kwargs)

    class Meta:
        # Within a project, we don't want to allow calendars in the same project with the same deduplication key
        constraints = [
            models.UniqueConstraint(fields=["project", "deduplication_key"], name="unique_calendar_deduplication_key"),
        ]


class CalendarEvent(models.Model):
    OBJECT_ID_PREFIX = "evt_"

    object_id = models.CharField(max_length=255, unique=True, editable=False)

    created_at = models.DateTimeField(auto_now_add=True)
    updated_at = models.DateTimeField(auto_now=True)

    calendar = models.ForeignKey(Calendar, on_delete=models.CASCADE, related_name="events")

    platform_uuid = models.CharField(max_length=1024)

    meeting_url = models.CharField(max_length=511, null=True, blank=True)

    start_time = models.DateTimeField()
    end_time = models.DateTimeField()
    is_deleted = models.BooleanField(default=False)
    attendees = models.JSONField(null=True, blank=True)
    ical_uid = models.CharField(max_length=1024, null=True, blank=True)
    name = models.CharField(max_length=1024, null=True, blank=True)

    raw = models.JSONField()

    def save(self, *args, **kwargs):
        if not self.object_id:
            # Generate a random 16-character string
            random_string = "".join(random.choices(string.ascii_letters + string.digits, k=16))
            self.object_id = f"{self.OBJECT_ID_PREFIX}{random_string}"
        super().save(*args, **kwargs)

    class Meta:
        constraints = [
            models.UniqueConstraint(fields=["calendar", "platform_uuid"], name="unique_calendar_event_platform_uuid"),
        ]


class ProjectAccess(models.Model):
    project = models.ForeignKey(Project, on_delete=models.CASCADE, related_name="project_accesses")
    user = models.ForeignKey(User, on_delete=models.CASCADE, related_name="project_accesses")


class ApiKey(models.Model):
    name = models.CharField(max_length=255)
    project = models.ForeignKey(Project, on_delete=models.CASCADE, related_name="api_keys")

    OBJECT_ID_PREFIX = "key_"
    object_id = models.CharField(max_length=32, unique=True, editable=False)

    def save(self, *args, **kwargs):
        if not self.object_id:
            # Generate a random 16-character string
            random_string = "".join(random.choices(string.ascii_letters + string.digits, k=16))
            self.object_id = f"{self.OBJECT_ID_PREFIX}{random_string}"
        super().save(*args, **kwargs)

    key_hash = models.CharField(max_length=64, unique=True)  # SHA-256 hash is 64 chars
    disabled_at = models.DateTimeField(null=True, blank=True)
    created_at = models.DateTimeField(auto_now_add=True)
    updated_at = models.DateTimeField(auto_now=True)

    @classmethod
    def create(cls, project, name):
        # Generate a random API key (you might want to adjust the length)
        api_key = get_random_string(length=32)
        # Create hash of the API key
        key_hash = hashlib.sha256(api_key.encode()).hexdigest()

        instance = cls(project=project, name=name, key_hash=key_hash)
        instance.save()

        # Return both the instance and the plain text key
        # The plain text key will only be available during creation
        return instance, api_key

    def __str__(self):
        return f"{self.name} ({self.project.name})"


class MeetingTypes(models.TextChoices):
    ZOOM = "zoom"
    GOOGLE_MEET = "google_meet"
    TEAMS = "teams"


class BotStates(models.IntegerChoices):
    READY = 1, "Ready"
    JOINING = 2, "Joining"
    JOINED_NOT_RECORDING = 3, "Joined - Not Recording"
    JOINED_RECORDING = 4, "Joined - Recording"
    LEAVING = 5, "Leaving"
    POST_PROCESSING = 6, "Post Processing"
    FATAL_ERROR = 7, "Fatal Error"
    WAITING_ROOM = 8, "Waiting Room"
    ENDED = 9, "Ended"
    DATA_DELETED = 10, "Data Deleted"
    SCHEDULED = 11, "Scheduled"
    STAGED = 12, "Staged"
    JOINED_RECORDING_PAUSED = 13, "Joined - Recording Paused"
    JOINING_BREAKOUT_ROOM = 14, "Joining Breakout Room"
    LEAVING_BREAKOUT_ROOM = 15, "Leaving Breakout Room"
    JOINED_RECORDING_PERMISSION_DENIED = 16, "Joined - Recording Permission Denied"

    @classmethod
    def _get_state_to_api_code_mapping(cls):
        """Get the trigger type to API code mapping"""
        return {
            cls.READY: "ready",
            cls.JOINING: "joining",
            cls.JOINED_NOT_RECORDING: "joined_not_recording",
            cls.JOINED_RECORDING: "joined_recording",
            cls.LEAVING: "leaving",
            cls.POST_PROCESSING: "post_processing",
            cls.FATAL_ERROR: "fatal_error",
            cls.WAITING_ROOM: "waiting_room",
            cls.ENDED: "ended",
            cls.DATA_DELETED: "data_deleted",
            cls.SCHEDULED: "scheduled",
            cls.STAGED: "staged",
            cls.JOINED_RECORDING_PAUSED: "joined_recording_paused",
            cls.JOINING_BREAKOUT_ROOM: "joining_breakout_room",
            cls.LEAVING_BREAKOUT_ROOM: "leaving_breakout_room",
            cls.JOINED_RECORDING_PERMISSION_DENIED: "joined_recording_permission_denied",
        }

    @classmethod
    def state_to_api_code(cls, value):
        """Returns the API code for a given state value"""
        return cls._get_state_to_api_code_mapping().get(value)

    @classmethod
    def api_code_to_state(cls, api_code):
        """Returns the state value for a given API code"""
        reverse_mapping = {v: k for k, v in cls._get_state_to_api_code_mapping().items()}
        return reverse_mapping.get(api_code)

    @classmethod
    def post_meeting_states(cls):
        return [cls.FATAL_ERROR, cls.ENDED, cls.DATA_DELETED]

    @classmethod
    def pre_meeting_states(cls):
        return [cls.READY, cls.SCHEDULED, cls.STAGED]


class RecordingFormats(models.TextChoices):
    MP4 = "mp4"
    WEBM = "webm"
    MP3 = "mp3"
    NONE = "none"


class RecordingViews(models.TextChoices):
    SPEAKER_VIEW = "speaker_view"
    GALLERY_VIEW = "gallery_view"
    SPEAKER_VIEW_NO_SIDEBAR = "speaker_view_no_sidebar"


class TranscriptionSettings:
    def __init__(self, settings: dict):
        self._settings = settings or {}

    def openai_transcription_prompt(self):
        return self._settings.get("openai", {}).get("prompt", None)

    def openai_transcription_model(self):
        default_model = os.getenv("OPENAI_MODEL_NAME", "gpt-4o-transcribe")
        return self._settings.get("openai", {}).get("model", default_model)

    def openai_transcription_language(self):
        return self._settings.get("openai", {}).get("language", None)

    def gladia_code_switching_languages(self):
        return self._settings.get("gladia", {}).get("code_switching_languages", None)

    def gladia_enable_code_switching(self):
        return self._settings.get("gladia", {}).get("enable_code_switching", False)

    def assembly_ai_language_code(self):
        return self._settings.get("assembly_ai", {}).get("language_code", None)

    def assembly_ai_language_detection(self):
        return self._settings.get("assembly_ai", {}).get("language_detection", False)

    def assemblyai_keyterms_prompt(self):
        return self._settings.get("assembly_ai", {}).get("keyterms_prompt", None)

    def assemblyai_speech_model(self):
        return self._settings.get("assembly_ai", {}).get("speech_model", None)

    def assemblyai_speaker_labels(self):
        return self._settings.get("assembly_ai", {}).get("speaker_labels", False)

    def assemblyai_base_url(self):
        if os.getenv("ASSEMBLYAI_BASE_URL"):
            return os.getenv("ASSEMBLYAI_BASE_URL")
        use_eu_server = self._settings.get("assembly_ai", {}).get("use_eu_server", False)
        if use_eu_server:
            return "https://api.eu.assemblyai.com/v2"
        return "https://api.assemblyai.com/v2"

    def assemblyai_language_detection_options(self):
        language_detection_options = self._settings.get("assembly_ai", {}).get("language_detection_options", None)
        if not language_detection_options:
            return None
        return {
            "expected_languages": language_detection_options.get("expected_languages", ["all"]),
            "fallback_language": language_detection_options.get("fallback_language", "auto"),
        }

    def sarvam_language_code(self):
        return self._settings.get("sarvam", {}).get("language_code", None)

    def sarvam_model(self):
        return self._settings.get("sarvam", {}).get("model", None)

    def elevenlabs_model_id(self):
        return self._settings.get("elevenlabs", {}).get("model_id", "scribe_v1")

    def elevenlabs_language_code(self):
        return self._settings.get("elevenlabs", {}).get("language_code", None)

    def elevenlabs_tag_audio_events(self):
        return self._settings.get("elevenlabs", {}).get("tag_audio_events", None)

    def deepgram_language(self):
        return self._settings.get("deepgram", {}).get("language", None)

    def deepgram_detect_language(self):
        return self._settings.get("deepgram", {}).get("detect_language", None)

    def deepgram_callback(self):
        return self._settings.get("deepgram", {}).get("callback", None)

    def deepgram_keyterms(self):
        return self._settings.get("deepgram", {}).get("keyterms", None)

    def deepgram_keywords(self):
        return self._settings.get("deepgram", {}).get("keywords", None)

    def deepgram_use_streaming(self):
        return self.deepgram_callback() is not None

    def deepgram_model(self):
        model_from_settings = self._settings.get("deepgram", {}).get("model", None)
        if model_from_settings:
            return model_from_settings

        # nova-3 does not have multilingual support yet, so we need to use nova-2 if we're transcribing with a non-default language
        if (self.deepgram_language() != "en" and self.deepgram_language()) or self.deepgram_detect_language():
            deepgram_model = "nova-2"
        else:
            deepgram_model = "nova-3"

        # Special case: we can use nova-3 for language=multi
        if self.deepgram_language() == "multi":
            deepgram_model = "nova-3"

        return deepgram_model

    def deepgram_redaction_settings(self):
        return self._settings.get("deepgram", {}).get("redact", [])

    def deepgram_replace_settings(self):
        return self._settings.get("deepgram", {}).get("replace", [])

    def google_meet_closed_captions_language(self):
        return self._settings.get("meeting_closed_captions", {}).get("google_meet_language", None)

    def teams_closed_captions_language(self):
        return self._settings.get("meeting_closed_captions", {}).get("teams_language", None)

    def zoom_closed_captions_language(self):
        return self._settings.get("meeting_closed_captions", {}).get("zoom_language", None)

    def meeting_closed_captions_merge_consecutive_captions(self):
        return self._settings.get("meeting_closed_captions", {}).get("merge_consecutive_captions", False)


class Bot(models.Model):
    OBJECT_ID_PREFIX = "bot_"

    object_id = models.CharField(max_length=32, unique=True, editable=False)

    project = models.ForeignKey(Project, on_delete=models.PROTECT, related_name="bots")

    name = models.CharField(max_length=255, default="My bot")
    meeting_url = models.CharField(max_length=511)
    meeting_uuid = models.CharField(max_length=511, null=True, blank=True)

    created_at = models.DateTimeField(auto_now_add=True)
    updated_at = models.DateTimeField(auto_now=True)
    version = IntegerVersionField()

    state = models.IntegerField(choices=BotStates.choices, default=BotStates.READY, null=False)

    settings = models.JSONField(null=False, default=dict)
    metadata = models.JSONField(null=True, blank=True)

    first_heartbeat_timestamp = models.IntegerField(null=True, blank=True)
    last_heartbeat_timestamp = models.IntegerField(null=True, blank=True)

    join_at = models.DateTimeField(null=True, blank=True, help_text="The time the bot should join the meeting")
    deduplication_key = models.CharField(max_length=1024, null=True, blank=True, help_text="Optional key for deduplicating bots")
    calendar_event = models.ForeignKey(CalendarEvent, on_delete=models.SET_NULL, null=True, blank=True, related_name="bots")

    def delete_data(self):
        # Check if bot is in a state where the data deleted event can be created
        if not BotEventManager.event_can_be_created_for_state(BotEventTypes.DATA_DELETED, self.state):
            raise ValueError("Bot is not in a state where the data deleted event can be created")

        with transaction.atomic():
            # Delete all debug screenshots from bot events
            BotDebugScreenshot.objects.filter(bot_event__bot=self).delete()

            # Delete all utterances and recording files for each recording
            for recording in self.recordings.all():
                # Delete all audio chunks and utterances first
                recording.audio_chunks.all().delete()
                recording.utterances.all().delete()

                # Delete the actual recording file if it exists
                if recording.file and recording.file.name:
                    recording.file.delete()

            # Delete all participants
            self.participants.all().delete()

            # Delete all chat messages
            self.chat_messages.all().delete()

            # Delete all webhook delivery attempts that have a trigger other than BOT_STATE_CHANGE, since these contain sensitive data
            webhook_delivery_attempts_with_sensitive_data = self.webhook_delivery_attempts.exclude(webhook_trigger_type=WebhookTriggerTypes.BOT_STATE_CHANGE)
            webhook_delivery_attempts_with_sensitive_data.delete()

            BotEventManager.create_event(bot=self, event_type=BotEventTypes.DATA_DELETED)

    def set_heartbeat(self):
        retry_count = 0
        max_retries = 10
        while retry_count < max_retries:
            try:
                self.refresh_from_db()
                current_timestamp = int(timezone.now().timestamp())
                if self.first_heartbeat_timestamp is None:
                    self.first_heartbeat_timestamp = current_timestamp
                self.last_heartbeat_timestamp = current_timestamp
                self.save()
                return
            except RecordModifiedError:
                retry_count += 1
                if retry_count >= max_retries:
                    raise
                continue

    def bot_duration_seconds(self) -> int:
        if self.first_heartbeat_timestamp is None or self.last_heartbeat_timestamp is None:
            return 0
        if self.last_heartbeat_timestamp < self.first_heartbeat_timestamp:
            return 0
        seconds_active = self.last_heartbeat_timestamp - self.first_heartbeat_timestamp
        # If first and last heartbeat are the same, we don't know the exact time the bot was active
        # So we'll assume it ran for 30 seconds
        if self.last_heartbeat_timestamp == self.first_heartbeat_timestamp:
            seconds_active = 30
        return seconds_active

    def centicredits_consumed(self) -> int:
        if self.first_heartbeat_timestamp is None or self.last_heartbeat_timestamp is None:
            return 0
        if self.last_heartbeat_timestamp < self.first_heartbeat_timestamp:
            return 0
        seconds_active = self.last_heartbeat_timestamp - self.first_heartbeat_timestamp
        # If first and last heartbeat are the same, we don't know the exact time the bot was active
        # and that will make a difference to the charge. So we'll assume it ran for 30 seconds
        if self.last_heartbeat_timestamp == self.first_heartbeat_timestamp:
            seconds_active = 30
        hours_active = seconds_active / 3600
        # The rate is 1 credit per hour
        centicredits_active = hours_active * 100
        return math.ceil(centicredits_active)

    def cpu_request(self):
        from bots.meeting_url_utils import meeting_type_from_url

        bot_meeting_type = meeting_type_from_url(self.meeting_url)
        meeting_type_env_var_substring = {
            MeetingTypes.GOOGLE_MEET: "GOOGLE_MEET",
            MeetingTypes.TEAMS: "TEAMS",
            MeetingTypes.ZOOM: "ZOOM",
        }.get(bot_meeting_type, "UNKNOWN")

        recording_mode_env_var_substring = {
            RecordingTypes.AUDIO_AND_VIDEO: "AUDIO_AND_VIDEO",
            RecordingTypes.AUDIO_ONLY: "AUDIO_ONLY",
            RecordingTypes.NO_RECORDING: "NO_RECORDING",
        }.get(self.recording_type(), "UNKNOWN")

        env_var_name = f"{meeting_type_env_var_substring}_{recording_mode_env_var_substring}_BOT_CPU_REQUEST"

        default_cpu_request = os.getenv("BOT_CPU_REQUEST", "4") or "4"
        value_from_env_var = os.getenv(env_var_name, default_cpu_request)
        if not value_from_env_var:
            return default_cpu_request
        return value_from_env_var

    @property
    def transcription_settings(self):
        return TranscriptionSettings(self.settings.get("transcription_settings"))

    def google_meet_use_bot_login(self):
        return self.settings.get("google_meet_settings", {}).get("use_login", False)

    def google_meet_login_mode_is_always(self):
        return self.settings.get("google_meet_settings", {}).get("login_mode", "always") == "always"

    def teams_use_bot_login(self):
        return self.settings.get("teams_settings", {}).get("use_login", False)

    def use_zoom_web_adapter(self):
        return self.settings.get("zoom_settings", {}).get("sdk", "native") == "web"

    def zoom_meeting_settings(self):
        return self.settings.get("zoom_settings", {}).get("meeting_settings", {})

    def rtmp_destination_url(self):
        rtmp_settings = self.settings.get("rtmp_settings")
        if not rtmp_settings:
            return None

        destination_url = rtmp_settings.get("destination_url", "").rstrip("/")
        stream_key = rtmp_settings.get("stream_key", "")

        if not destination_url:
            return None

        return f"{destination_url}/{stream_key}"

    def websocket_audio_url(self):
        """Websocket URL is used to send/receive audio chunks to/from the bot"""
        websocket_settings = self.settings.get("websocket_settings") or {}
        websocket_audio_settings = websocket_settings.get("audio") or {}
        return websocket_audio_settings.get("url")

    def websocket_audio_sample_rate(self):
        websocket_settings = self.settings.get("websocket_settings") or {}
        websocket_audio_settings = websocket_settings.get("audio") or {}
        return websocket_audio_settings.get("sample_rate", 16000)

    def voice_agent_url(self):
        voice_agent_settings = self.settings.get("voice_agent_settings", {}) or {}
        return voice_agent_settings.get("url", None) or voice_agent_settings.get("screenshare_url", None)

    def voice_agent_video_output_destination(self):
        voice_agent_settings = self.settings.get("voice_agent_settings", {}) or {}
        if voice_agent_settings.get("url", None):
            return "webcam"
        elif voice_agent_settings.get("screenshare_url", None):
            return "screenshare"
        else:
            return None

    def should_launch_webpage_streamer(self):
        voice_agent_settings = self.settings.get("voice_agent_settings", {}) or {}
        return voice_agent_settings.get("reserve_resources", False)

    def zoom_tokens_callback_url(self):
        callback_settings = self.settings.get("callback_settings", {})
        if callback_settings is None:
            callback_settings = {}
        return callback_settings.get("zoom_tokens_url", None)

    def recording_format(self):
        recording_settings = self.settings.get("recording_settings", {})
        if recording_settings is None:
            recording_settings = {}
        return recording_settings.get("format", RecordingFormats.MP4)

    def record_chat_messages_when_paused(self):
        recording_settings = self.settings.get("recording_settings", {})
        if recording_settings is None:
            recording_settings = {}
        return recording_settings.get("record_chat_messages_when_paused", False)

    def record_async_transcription_audio_chunks(self):
        if not self.project.organization.is_async_transcription_enabled:
            return False
        recording_settings = self.settings.get("recording_settings", {})
        if recording_settings is None:
            recording_settings = {}
        return recording_settings.get("record_async_transcription_audio_chunks", False)

    def recording_type(self):
        # Recording type is derived from the recording format
        recording_format = self.recording_format()
        if recording_format == RecordingFormats.MP4 or recording_format == RecordingFormats.WEBM:
            return RecordingTypes.AUDIO_AND_VIDEO
        elif recording_format == RecordingFormats.MP3:
            return RecordingTypes.AUDIO_ONLY
        elif recording_format == RecordingFormats.NONE:
            return RecordingTypes.NO_RECORDING
        else:
            raise ValueError(f"Invalid recording format: {recording_format}")

    def recording_dimensions(self):
        recording_settings = self.settings.get("recording_settings", {})
        if recording_settings is None:
            recording_settings = {}
        resolution_value = recording_settings.get("resolution", RecordingResolutions.HD_1080P)
        return RecordingResolutions.get_dimensions(resolution_value)

    def recording_view(self):
        recording_settings = self.settings.get("recording_settings", {})
        if recording_settings is None:
            recording_settings = {}
        return recording_settings.get("view", RecordingViews.SPEAKER_VIEW)

    def save_resource_snapshots(self):
        save_resource_snapshots_env_var_value = os.getenv("SAVE_BOT_RESOURCE_SNAPSHOTS", "false")
        return str(save_resource_snapshots_env_var_value).lower() == "true"

    def create_debug_recording(self):
        from bots.meeting_url_utils import meeting_type_from_url

        # Temporarily enabling this for all google meet meetings
        bot_meeting_type = meeting_type_from_url(self.meeting_url)
        if (bot_meeting_type == MeetingTypes.GOOGLE_MEET or bot_meeting_type == MeetingTypes.TEAMS or (bot_meeting_type == MeetingTypes.ZOOM and self.use_zoom_web_adapter())) and self.recording_type() == RecordingTypes.AUDIO_AND_VIDEO:
            return True

        debug_settings = self.settings.get("debug_settings", {})
        if debug_settings is None:
            debug_settings = {}
        return debug_settings.get("create_debug_recording", False)

    def external_media_storage_bucket_name(self):
        external_media_storage_settings = self.settings.get("external_media_storage_settings", {})
        if external_media_storage_settings is None:
            external_media_storage_settings = {}
        return external_media_storage_settings.get("bucket_name", None)

    def external_media_storage_recording_file_name(self):
        external_media_storage_settings = self.settings.get("external_media_storage_settings", {})
        if external_media_storage_settings is None:
            external_media_storage_settings = {}
        return external_media_storage_settings.get("recording_file_name", None)

    def last_bot_event(self):
        return self.bot_events.order_by("-created_at").first()

    def save(self, *args, **kwargs):
        if not self.object_id:
            # Generate a random 16-character string
            random_string = "".join(random.choices(string.ascii_letters + string.digits, k=16))
            self.object_id = f"{self.OBJECT_ID_PREFIX}{random_string}"
        super().save(*args, **kwargs)

    def __str__(self):
        return f"{self.object_id} - {self.project.name} in {self.meeting_url}"

    def k8s_pod_name(self):
        return f"bot-pod-{self.id}-{self.object_id}".lower().replace("_", "-")

    def k8s_webpage_streamer_service_hostname(self):
        return self.k8s_pod_name() + "-webpage-streamer-service.attendee-webpage-streamer.svc.cluster.local"

    def automatic_leave_settings(self):
        return self.settings.get("automatic_leave_settings", {})

    class Meta:
        # We'll have to do a periodic query to find bots that have a join_at that is within 5 minutes of now.
        # The partial index will exclude bots without a join_at which should speed up the query and reduce the space used by the index.
        indexes = [
            models.Index(fields=["join_at"], name="bot_join_at_idx", condition=models.Q(join_at__isnull=False)),
        ]

        # Within a project, we don't want to allow bots that aren't in apost-meeting state with the same deduplication key.
        constraints = [
            models.UniqueConstraint(fields=["project", "deduplication_key"], name="unique_bot_deduplication_key", condition=~models.Q(state__in=BotStates.post_meeting_states())),
        ]


class CreditTransaction(models.Model):
    organization = models.ForeignKey(Organization, on_delete=models.PROTECT, null=False, related_name="credit_transactions")
    created_at = models.DateTimeField(auto_now_add=True)
    centicredits_before = models.IntegerField(null=False)
    centicredits_after = models.IntegerField(null=False)
    centicredits_delta = models.IntegerField(null=False)
    parent_transaction = models.ForeignKey("self", on_delete=models.PROTECT, null=True, related_name="child_transactions")
    bot = models.ForeignKey(Bot, on_delete=models.PROTECT, null=True, related_name="credit_transactions")
    stripe_payment_intent_id = models.CharField(max_length=255, null=True, blank=True)
    description = models.TextField(null=True, blank=True)

    class Meta:
        constraints = [
            models.UniqueConstraint(fields=["parent_transaction"], name="unique_child_transaction", condition=models.Q(parent_transaction__isnull=False)),
            models.UniqueConstraint(fields=["organization"], name="unique_root_transaction", condition=models.Q(parent_transaction__isnull=True)),
            models.UniqueConstraint(fields=["bot"], name="unique_bot_transaction", condition=models.Q(bot__isnull=False)),
            models.UniqueConstraint(fields=["stripe_payment_intent_id"], name="unique_stripe_payment_intent_id", condition=models.Q(stripe_payment_intent_id__isnull=False)),
        ]

    def __str__(self):
        return f"{self.organization.name} - {self.centicredits_delta}"

    def credits_delta(self):
        return self.centicredits_delta / 100

    def credits_after(self):
        return self.centicredits_after / 100

    def credits_before(self):
        return self.centicredits_before / 100


class CreditTransactionManager:
    @classmethod
    def create_transaction(cls, organization: Organization, centicredits_delta: int, bot: Bot = None, stripe_payment_intent_id: str = None, description: str = None) -> CreditTransaction:
        """
        Creates a credit transaction for an organization. If no root transaction exists,
        creates one first. Otherwise creates a child transaction.

        Args:
            organization: The Organization instance
            centicredits_delta: The change in credits (positive for additions, negative for deductions)

        Returns:
            CreditTransaction instance

        Raises:
            RuntimeError: If max retries exceeded
        """
        max_retries = 10
        retry_count = 0

        while retry_count < max_retries:
            try:
                with transaction.atomic():
                    # Refresh org state from DB
                    organization.refresh_from_db()

                    # Calculate new credit balance
                    new_balance = organization.centicredits + centicredits_delta

                    # Find the leaf transaction (one with no child transactions)
                    leaf_transaction = CreditTransaction.objects.filter(organization=organization, child_transactions__isnull=True).first()

                    credit_transaction = CreditTransaction.objects.create(
                        organization=organization,
                        centicredits_before=organization.centicredits,
                        centicredits_after=new_balance,
                        centicredits_delta=centicredits_delta,
                        parent_transaction=leaf_transaction,
                        bot=bot,
                        stripe_payment_intent_id=stripe_payment_intent_id,
                        description=description,
                    )

                    # Update organization's credit balance
                    organization.centicredits = new_balance
                    organization.save()

                    return credit_transaction

            except IntegrityError:
                retry_count += 1
                if retry_count >= max_retries:
                    raise RuntimeError("Max retries exceeded while attempting to create credit transaction")
                continue


class BotEventTypes(models.IntegerChoices):
    BOT_PUT_IN_WAITING_ROOM = 1, "Bot Put in Waiting Room"
    BOT_JOINED_MEETING = 2, "Bot Joined Meeting"
    BOT_RECORDING_PERMISSION_GRANTED = 3, "Bot Recording Permission Granted"
    MEETING_ENDED = 4, "Meeting Ended"
    BOT_LEFT_MEETING = 5, "Bot Left Meeting"
    JOIN_REQUESTED = 6, "Bot requested to join meeting"
    FATAL_ERROR = 7, "Bot Encountered Fatal error"
    LEAVE_REQUESTED = 8, "Bot requested to leave meeting"
    COULD_NOT_JOIN = 9, "Bot could not join meeting"
    POST_PROCESSING_COMPLETED = 10, "Post Processing Completed"
    DATA_DELETED = 11, "Data Deleted"
    STAGED = 12, "Bot staged"
    RECORDING_PAUSED = 13, "Recording Paused"
    RECORDING_RESUMED = 14, "Recording Resumed"
    BOT_JOINED_BREAKOUT_ROOM = 15, "Bot joined breakout room"
    BOT_LEFT_BREAKOUT_ROOM = 16, "Bot left breakout room"
    BOT_BEGAN_JOINING_BREAKOUT_ROOM = 17, "Bot began joining breakout room"
    BOT_BEGAN_LEAVING_BREAKOUT_ROOM = 18, "Bot began leaving breakout room"
    BOT_RECORDING_PERMISSION_DENIED = 19, "Bot recording permission denied"

    @classmethod
    def type_to_api_code(cls, value):
        """Returns the API code for a given type value"""
        mapping = {
            cls.BOT_PUT_IN_WAITING_ROOM: "put_in_waiting_room",
            cls.BOT_JOINED_MEETING: "joined_meeting",
            cls.BOT_RECORDING_PERMISSION_GRANTED: "recording_permission_granted",
            cls.MEETING_ENDED: "meeting_ended",
            cls.BOT_LEFT_MEETING: "left_meeting",
            cls.JOIN_REQUESTED: "join_requested",
            cls.FATAL_ERROR: "fatal_error",
            cls.LEAVE_REQUESTED: "leave_requested",
            cls.COULD_NOT_JOIN: "could_not_join_meeting",
            cls.POST_PROCESSING_COMPLETED: "post_processing_completed",
            cls.DATA_DELETED: "data_deleted",
            cls.STAGED: "staged",
            cls.RECORDING_PAUSED: "recording_paused",
            cls.RECORDING_RESUMED: "recording_resumed",
            cls.BOT_JOINED_BREAKOUT_ROOM: "joined_breakout_room",
            cls.BOT_LEFT_BREAKOUT_ROOM: "left_breakout_room",
            cls.BOT_BEGAN_JOINING_BREAKOUT_ROOM: "began_joining_breakout_room",
            cls.BOT_BEGAN_LEAVING_BREAKOUT_ROOM: "began_leaving_breakout_room",
            cls.BOT_RECORDING_PERMISSION_DENIED: "recording_permission_denied",
        }
        return mapping.get(value)


class RealtimeTriggerTypes(models.IntegerChoices):
    MIXED_AUDIO_CHUNK = 101, "Mixed audio chunk"
    BOT_OUTPUT_AUDIO_CHUNK = 102, "Bot output audio chunk"

    @classmethod
    def type_to_api_code(cls, value):
        """Returns the API code for a given type value"""
        mapping = {
            cls.MIXED_AUDIO_CHUNK: "realtime_audio.mixed",
            cls.BOT_OUTPUT_AUDIO_CHUNK: "realtime_audio.bot_output",
        }
        return mapping.get(value)


class BotEventSubTypes(models.IntegerChoices):
    COULD_NOT_JOIN_MEETING_NOT_STARTED_WAITING_FOR_HOST = (
        1,
        "Bot could not join meeting - Meeting Not Started - Waiting for Host",
    )
    FATAL_ERROR_PROCESS_TERMINATED = 2, "Fatal error - Process Terminated"
    COULD_NOT_JOIN_MEETING_ZOOM_AUTHORIZATION_FAILED = (
        3,
        "Bot could not join meeting - Zoom Authorization Failed",
    )
    COULD_NOT_JOIN_MEETING_ZOOM_MEETING_STATUS_FAILED = (
        4,
        "Bot could not join meeting - Zoom Meeting Status Failed",
    )
    COULD_NOT_JOIN_MEETING_UNPUBLISHED_ZOOM_APP = (
        5,
        "Bot could not join meeting - Unpublished Zoom Apps cannot join external meetings. See https://developers.zoom.us/docs/distribute/sdk-feature-review-requirements/",
    )
    FATAL_ERROR_RTMP_CONNECTION_FAILED = 6, "Fatal error - RTMP Connection Failed"
    COULD_NOT_JOIN_MEETING_ZOOM_SDK_INTERNAL_ERROR = (
        7,
        "Bot could not join meeting - Zoom SDK Internal Error",
    )
    FATAL_ERROR_UI_ELEMENT_NOT_FOUND = 8, "Fatal error - UI Element Not Found"
    COULD_NOT_JOIN_MEETING_REQUEST_TO_JOIN_DENIED = (
        9,
        "Bot could not join meeting - Request to join denied",
    )
    LEAVE_REQUESTED_USER_REQUESTED = 10, "Leave requested - User requested"
    LEAVE_REQUESTED_AUTO_LEAVE_SILENCE = 11, "Leave requested - Auto leave silence"
    LEAVE_REQUESTED_AUTO_LEAVE_ONLY_PARTICIPANT_IN_MEETING = 12, "Leave requested - Auto leave only participant in meeting"
    FATAL_ERROR_HEARTBEAT_TIMEOUT = 13, "Fatal error - Heartbeat timeout"
    COULD_NOT_JOIN_MEETING_MEETING_NOT_FOUND = 14, "Bot could not join meeting - Meeting not found"
    FATAL_ERROR_BOT_NOT_LAUNCHED = 15, "Fatal error - Bot not launched"
    COULD_NOT_JOIN_MEETING_WAITING_ROOM_TIMEOUT_EXCEEDED = (
        16,
        "Bot could not join meeting - Waiting room timeout exceeded",
    )
    LEAVE_REQUESTED_AUTO_LEAVE_MAX_UPTIME_EXCEEDED = 17, "Leave requested - Auto leave max uptime exceeded"
    COULD_NOT_JOIN_MEETING_LOGIN_REQUIRED = 18, "Bot could not join meeting - Login required. Use signed in bots: https://docs.attendee.dev/guides/signed-in-bots to resolve."
    COULD_NOT_JOIN_MEETING_BOT_LOGIN_ATTEMPT_FAILED = 19, "Bot could not join meeting - Bot login attempt failed"
    FATAL_ERROR_OUT_OF_CREDITS = 20, "Fatal error - Out of credits"
    COULD_NOT_JOIN_UNABLE_TO_CONNECT_TO_MEETING = 21, "Bot could not join meeting - Unable to connect to meeting. This usually means the meeting password in the URL is incorrect."
    FATAL_ERROR_ATTENDEE_INTERNAL_ERROR = 22, "Fatal error - Attendee internal error"
    BOT_RECORDING_PERMISSION_DENIED_HOST_DENIED_PERMISSION = 23, "Bot recording permission denied - Host denied permission"
    BOT_RECORDING_PERMISSION_DENIED_REQUEST_TIMED_OUT = 24, "Bot recording permission denied - Request timed out"
    BOT_RECORDING_PERMISSION_DENIED_HOST_CLIENT_CANNOT_GRANT_PERMISSION = 25, "Bot recording permission denied - Host client cannot grant permission"

    @classmethod
    def sub_type_to_api_code(cls, value):
        """Returns the API code for a given sub type value"""
        mapping = {
            cls.COULD_NOT_JOIN_MEETING_NOT_STARTED_WAITING_FOR_HOST: "meeting_not_started_waiting_for_host",
            cls.FATAL_ERROR_PROCESS_TERMINATED: "process_terminated",
            cls.COULD_NOT_JOIN_MEETING_ZOOM_AUTHORIZATION_FAILED: "zoom_authorization_failed",
            cls.COULD_NOT_JOIN_MEETING_ZOOM_MEETING_STATUS_FAILED: "zoom_meeting_status_failed",
            cls.COULD_NOT_JOIN_MEETING_UNPUBLISHED_ZOOM_APP: "unpublished_zoom_app",
            cls.FATAL_ERROR_RTMP_CONNECTION_FAILED: "rtmp_connection_failed",
            cls.COULD_NOT_JOIN_MEETING_ZOOM_SDK_INTERNAL_ERROR: "zoom_sdk_internal_error",
            cls.FATAL_ERROR_UI_ELEMENT_NOT_FOUND: "ui_element_not_found",
            cls.COULD_NOT_JOIN_MEETING_REQUEST_TO_JOIN_DENIED: "request_to_join_denied",
            cls.LEAVE_REQUESTED_USER_REQUESTED: "user_requested",
            cls.LEAVE_REQUESTED_AUTO_LEAVE_SILENCE: "auto_leave_silence",
            cls.LEAVE_REQUESTED_AUTO_LEAVE_ONLY_PARTICIPANT_IN_MEETING: "auto_leave_only_participant_in_meeting",
            cls.FATAL_ERROR_HEARTBEAT_TIMEOUT: "heartbeat_timeout",
            cls.COULD_NOT_JOIN_MEETING_MEETING_NOT_FOUND: "meeting_not_found",
            cls.FATAL_ERROR_BOT_NOT_LAUNCHED: "bot_not_launched",
            cls.COULD_NOT_JOIN_MEETING_WAITING_ROOM_TIMEOUT_EXCEEDED: "waiting_room_timeout_exceeded",
            cls.LEAVE_REQUESTED_AUTO_LEAVE_MAX_UPTIME_EXCEEDED: "auto_leave_max_uptime_exceeded",
            cls.COULD_NOT_JOIN_MEETING_LOGIN_REQUIRED: "login_required",
            cls.COULD_NOT_JOIN_MEETING_BOT_LOGIN_ATTEMPT_FAILED: "bot_login_attempt_failed",
            cls.FATAL_ERROR_OUT_OF_CREDITS: "out_of_credits",
            cls.COULD_NOT_JOIN_UNABLE_TO_CONNECT_TO_MEETING: "unable_to_connect_to_meeting",
            cls.FATAL_ERROR_ATTENDEE_INTERNAL_ERROR: "attendee_internal_error",
            cls.BOT_RECORDING_PERMISSION_DENIED_HOST_DENIED_PERMISSION: "host_denied_permission",
            cls.BOT_RECORDING_PERMISSION_DENIED_REQUEST_TIMED_OUT: "request_timed_out",
            cls.BOT_RECORDING_PERMISSION_DENIED_HOST_CLIENT_CANNOT_GRANT_PERMISSION: "host_client_cannot_grant_permission",
        }
        return mapping.get(value)


class BotEvent(models.Model):
    bot = models.ForeignKey(Bot, on_delete=models.CASCADE, related_name="bot_events")

    created_at = models.DateTimeField(auto_now_add=True)

    old_state = models.IntegerField(choices=BotStates.choices)
    new_state = models.IntegerField(choices=BotStates.choices)

    event_type = models.IntegerField(choices=BotEventTypes.choices)  # What happened
    event_sub_type = models.IntegerField(choices=BotEventSubTypes.choices, null=True)  # Why it happened
    metadata = models.JSONField(null=False, default=dict)
    requested_bot_action_taken_at = models.DateTimeField(null=True, blank=True)  # For when a bot action is requested, this is the time it was taken
    version = IntegerVersionField()

    def __str__(self):
        old_state_str = BotStates(self.old_state).label
        new_state_str = BotStates(self.new_state).label

        # Base string with event type
        base_str = f"{self.bot.object_id} - [{BotEventTypes(self.event_type).label}"

        # Add event sub type if it exists
        if self.event_sub_type is not None:
            base_str += f" - {BotEventSubTypes(self.event_sub_type).label}"

        # Add state transition
        base_str += f"] - {old_state_str} -> {new_state_str}"

        return base_str

    class Meta:
        ordering = ["created_at"]
        constraints = [
            models.CheckConstraint(
                check=(
                    # For FATAL_ERROR event type, must have one of the valid event subtypes
                    (Q(event_type=BotEventTypes.FATAL_ERROR) & (Q(event_sub_type=BotEventSubTypes.FATAL_ERROR_PROCESS_TERMINATED) | Q(event_sub_type=BotEventSubTypes.FATAL_ERROR_ATTENDEE_INTERNAL_ERROR) | Q(event_sub_type=BotEventSubTypes.FATAL_ERROR_OUT_OF_CREDITS) | Q(event_sub_type=BotEventSubTypes.FATAL_ERROR_RTMP_CONNECTION_FAILED) | Q(event_sub_type=BotEventSubTypes.FATAL_ERROR_UI_ELEMENT_NOT_FOUND) | Q(event_sub_type=BotEventSubTypes.FATAL_ERROR_HEARTBEAT_TIMEOUT) | Q(event_sub_type=BotEventSubTypes.FATAL_ERROR_BOT_NOT_LAUNCHED)))
                    |
                    # For COULD_NOT_JOIN event type, must have one of the valid event subtypes
                    (Q(event_type=BotEventTypes.COULD_NOT_JOIN) & (Q(event_sub_type=BotEventSubTypes.COULD_NOT_JOIN_MEETING_NOT_STARTED_WAITING_FOR_HOST) | Q(event_sub_type=BotEventSubTypes.COULD_NOT_JOIN_UNABLE_TO_CONNECT_TO_MEETING) | Q(event_sub_type=BotEventSubTypes.COULD_NOT_JOIN_MEETING_WAITING_ROOM_TIMEOUT_EXCEEDED) | Q(event_sub_type=BotEventSubTypes.COULD_NOT_JOIN_MEETING_ZOOM_AUTHORIZATION_FAILED) | Q(event_sub_type=BotEventSubTypes.COULD_NOT_JOIN_MEETING_LOGIN_REQUIRED) | Q(event_sub_type=BotEventSubTypes.COULD_NOT_JOIN_MEETING_BOT_LOGIN_ATTEMPT_FAILED) | Q(event_sub_type=BotEventSubTypes.COULD_NOT_JOIN_MEETING_ZOOM_MEETING_STATUS_FAILED) | Q(event_sub_type=BotEventSubTypes.COULD_NOT_JOIN_MEETING_UNPUBLISHED_ZOOM_APP) | Q(event_sub_type=BotEventSubTypes.COULD_NOT_JOIN_MEETING_ZOOM_SDK_INTERNAL_ERROR) | Q(event_sub_type=BotEventSubTypes.COULD_NOT_JOIN_MEETING_REQUEST_TO_JOIN_DENIED) | Q(event_sub_type=BotEventSubTypes.COULD_NOT_JOIN_MEETING_MEETING_NOT_FOUND)))
                    |
                    # For LEAVE_REQUESTED event type, must have one of the valid event subtypes or be null (for backwards compatibility, this will eventually be removed)
                    (Q(event_type=BotEventTypes.LEAVE_REQUESTED) & (Q(event_sub_type=BotEventSubTypes.LEAVE_REQUESTED_USER_REQUESTED) | Q(event_sub_type=BotEventSubTypes.LEAVE_REQUESTED_AUTO_LEAVE_SILENCE) | Q(event_sub_type=BotEventSubTypes.LEAVE_REQUESTED_AUTO_LEAVE_ONLY_PARTICIPANT_IN_MEETING) | Q(event_sub_type=BotEventSubTypes.LEAVE_REQUESTED_AUTO_LEAVE_MAX_UPTIME_EXCEEDED) | Q(event_sub_type__isnull=True)))
                    |
                    # For BOT_RECORDING_PERMISSION_DENIED event type, must have one of the valid event subtypes
                    (Q(event_type=BotEventTypes.BOT_RECORDING_PERMISSION_DENIED) & (Q(event_sub_type=BotEventSubTypes.BOT_RECORDING_PERMISSION_DENIED_HOST_DENIED_PERMISSION) | Q(event_sub_type=BotEventSubTypes.BOT_RECORDING_PERMISSION_DENIED_REQUEST_TIMED_OUT) | Q(event_sub_type=BotEventSubTypes.BOT_RECORDING_PERMISSION_DENIED_HOST_CLIENT_CANNOT_GRANT_PERMISSION)))
                    |
                    # For all other events, event_sub_type must be null
                    (~Q(event_type=BotEventTypes.FATAL_ERROR) & ~Q(event_type=BotEventTypes.COULD_NOT_JOIN) & ~Q(event_type=BotEventTypes.LEAVE_REQUESTED) & Q(event_sub_type__isnull=True))
                ),
                name="valid_event_type_event_sub_type_combinations",
            )
        ]


class BotEventTransitionFunctions:
    @classmethod
    def get_to_state_for_bot_breakout_room_event(cls, bot: Bot):
        # Get the last event from the bot
        last_bot_event = bot.last_bot_event()
        if last_bot_event.event_type not in [BotEventTypes.BOT_BEGAN_JOINING_BREAKOUT_ROOM, BotEventTypes.BOT_BEGAN_LEAVING_BREAKOUT_ROOM]:
            raise Exception(f"In get_to_state_for_bot_breakout_room_event unexpected event type for last bot event: {last_bot_event.event_type}")

        last_bot_event_from_state = last_bot_event.old_state
        if last_bot_event_from_state not in [BotStates.JOINED_NOT_RECORDING, BotStates.JOINED_RECORDING_PERMISSION_DENIED, BotStates.JOINED_RECORDING, BotStates.JOINED_RECORDING_PAUSED]:
            raise Exception(f"In get_to_state_for_bot_breakout_room_event unexpected from_state for last bot event: {last_bot_event_from_state}")
        return last_bot_event_from_state


class BotEventManager:
    # Define valid state transitions for each event type
    VALID_TRANSITIONS = {
        BotEventTypes.JOIN_REQUESTED: {
            "from": [BotStates.READY, BotStates.STAGED],
            "to": BotStates.JOINING,
        },
        BotEventTypes.STAGED: {
            "from": BotStates.SCHEDULED,
            "to": BotStates.STAGED,
        },
        BotEventTypes.COULD_NOT_JOIN: {
            "from": [BotStates.JOINING, BotStates.WAITING_ROOM],
            "to": BotStates.FATAL_ERROR,
        },
        BotEventTypes.FATAL_ERROR: {
            "from": [
                BotStates.JOINING,
                BotStates.JOINED_RECORDING_PAUSED,
                BotStates.JOINED_RECORDING,
                BotStates.JOINED_NOT_RECORDING,
                BotStates.JOINED_RECORDING_PERMISSION_DENIED,
                BotStates.WAITING_ROOM,
                BotStates.LEAVING,
                BotStates.POST_PROCESSING,
                BotStates.STAGED,
                BotStates.SCHEDULED,
                BotStates.JOINING_BREAKOUT_ROOM,
                BotStates.LEAVING_BREAKOUT_ROOM,
            ],
            "to": BotStates.FATAL_ERROR,
        },
        BotEventTypes.BOT_PUT_IN_WAITING_ROOM: {
            "from": BotStates.JOINING,
            "to": BotStates.WAITING_ROOM,
        },
        BotEventTypes.BOT_JOINED_MEETING: {
            "from": [BotStates.WAITING_ROOM, BotStates.JOINING],
            "to": BotStates.JOINED_NOT_RECORDING,
        },
        BotEventTypes.BOT_RECORDING_PERMISSION_GRANTED: {
            "from": [BotStates.JOINED_NOT_RECORDING, BotStates.JOINED_RECORDING_PERMISSION_DENIED],
            "to": BotStates.JOINED_RECORDING,
        },
        BotEventTypes.MEETING_ENDED: {
            "from": [
                BotStates.JOINED_RECORDING_PAUSED,
                BotStates.JOINED_RECORDING,
                BotStates.JOINED_NOT_RECORDING,
                BotStates.JOINED_RECORDING_PERMISSION_DENIED,
                BotStates.WAITING_ROOM,
                BotStates.JOINING,
                BotStates.LEAVING,
                BotStates.JOINING_BREAKOUT_ROOM,
                BotStates.LEAVING_BREAKOUT_ROOM,
            ],
            "to": BotStates.POST_PROCESSING,
        },
        BotEventTypes.LEAVE_REQUESTED: {
            "from": [
                BotStates.JOINED_RECORDING_PAUSED,
                BotStates.JOINED_RECORDING,
                BotStates.JOINED_NOT_RECORDING,
                BotStates.JOINED_RECORDING_PERMISSION_DENIED,
                BotStates.WAITING_ROOM,
                BotStates.JOINING,
                BotStates.JOINING_BREAKOUT_ROOM,
                BotStates.LEAVING_BREAKOUT_ROOM,
            ],
            "to": BotStates.LEAVING,
        },
        BotEventTypes.BOT_LEFT_MEETING: {
            "from": BotStates.LEAVING,
            "to": BotStates.POST_PROCESSING,
        },
        BotEventTypes.POST_PROCESSING_COMPLETED: {
            "from": BotStates.POST_PROCESSING,
            "to": BotStates.ENDED,
        },
        BotEventTypes.DATA_DELETED: {
            "from": [BotStates.FATAL_ERROR, BotStates.ENDED],
            "to": BotStates.DATA_DELETED,
        },
        BotEventTypes.RECORDING_PAUSED: {
            "from": BotStates.JOINED_RECORDING,
            "to": BotStates.JOINED_RECORDING_PAUSED,
        },
        BotEventTypes.RECORDING_RESUMED: {
            "from": BotStates.JOINED_RECORDING_PAUSED,
            "to": BotStates.JOINED_RECORDING,
        },
        BotEventTypes.BOT_JOINED_BREAKOUT_ROOM: {
            "from": BotStates.JOINING_BREAKOUT_ROOM,
            # This is a special case where the to state depends on the current recording's state, so we specify a function
            # instead of a constant
            "to": BotEventTransitionFunctions.get_to_state_for_bot_breakout_room_event,
        },
        BotEventTypes.BOT_LEFT_BREAKOUT_ROOM: {
            "from": BotStates.LEAVING_BREAKOUT_ROOM,
            # This is a special case where the to state depends on the current recording's state, so we specify a function
            # instead of a constant
            "to": BotEventTransitionFunctions.get_to_state_for_bot_breakout_room_event,
        },
        BotEventTypes.BOT_BEGAN_JOINING_BREAKOUT_ROOM: {
            "from": [BotStates.JOINED_NOT_RECORDING, BotStates.JOINED_RECORDING_PERMISSION_DENIED, BotStates.JOINED_RECORDING, BotStates.JOINED_RECORDING_PAUSED],
            "to": BotStates.JOINING_BREAKOUT_ROOM,
        },
        BotEventTypes.BOT_BEGAN_LEAVING_BREAKOUT_ROOM: {
            "from": [BotStates.JOINED_NOT_RECORDING, BotStates.JOINED_RECORDING_PERMISSION_DENIED, BotStates.JOINED_RECORDING, BotStates.JOINED_RECORDING_PAUSED],
            "to": BotStates.LEAVING_BREAKOUT_ROOM,
        },
        BotEventTypes.BOT_RECORDING_PERMISSION_DENIED: {
            "from": [BotStates.JOINED_NOT_RECORDING, BotStates.JOINED_RECORDING_PERMISSION_DENIED, BotStates.JOINED_RECORDING, BotStates.JOINED_RECORDING_PAUSED],
            "to": BotStates.JOINED_RECORDING_PERMISSION_DENIED,
        },
    }

    @classmethod
    def event_can_be_created_for_state(cls, event_type: BotEventTypes, state: BotStates):
        return state in cls.VALID_TRANSITIONS[event_type]["from"]

    @classmethod
    def set_requested_bot_action_taken_at(cls, bot: Bot):
        event_type = {
            BotStates.JOINING: BotEventTypes.JOIN_REQUESTED,
            BotStates.LEAVING: BotEventTypes.LEAVE_REQUESTED,
        }.get(bot.state)

        if event_type is None:
            raise ValueError(f"Bot {bot.object_id} is in state {bot.state}. This is not a valid state to initiate a bot request.")

        last_bot_event = bot.last_bot_event()

        if last_bot_event is None:
            raise ValueError(f"Bot {bot.object_id} has no bot events. This is not a valid state to initiate a bot request.")

        if last_bot_event.event_type != event_type:
            raise ValueError(f"Bot {bot.object_id} has unexpected event type {last_bot_event.event_type}. We expected {event_type} since it's in state {bot.state}")

        if last_bot_event.requested_bot_action_taken_at is not None:
            raise ValueError(f"Bot {bot.object_id} has already initiated this bot request")

        last_bot_event.requested_bot_action_taken_at = timezone.now()
        last_bot_event.save()

    @classmethod
    def is_state_that_can_play_media(cls, state: int):
        return state == BotStates.JOINED_RECORDING or state == BotStates.JOINED_NOT_RECORDING or state == BotStates.JOINED_RECORDING_PERMISSION_DENIED or state == BotStates.JOINED_RECORDING_PAUSED

    @classmethod
    def is_state_that_can_admit_from_waiting_room(cls, state: int):
        return state == BotStates.JOINED_RECORDING or state == BotStates.JOINED_NOT_RECORDING or state == BotStates.JOINED_RECORDING_PERMISSION_DENIED or state == BotStates.JOINED_RECORDING_PAUSED

    @classmethod
    def is_state_that_can_update_transcription_settings(cls, state: int):
        return state == BotStates.JOINED_RECORDING or state == BotStates.JOINED_NOT_RECORDING or state == BotStates.JOINED_RECORDING_PERMISSION_DENIED or state == BotStates.JOINED_RECORDING_PAUSED

    @classmethod
    def is_state_that_can_change_gallery_view_page(cls, state: int):
        return state == BotStates.JOINED_RECORDING or state == BotStates.JOINED_NOT_RECORDING or state == BotStates.JOINED_RECORDING_PERMISSION_DENIED or state == BotStates.JOINED_RECORDING_PAUSED

    @classmethod
    def is_state_that_can_update_voice_agent_settings(cls, state: int):
        return state == BotStates.JOINED_RECORDING or state == BotStates.JOINED_NOT_RECORDING or state == BotStates.JOINED_RECORDING_PERMISSION_DENIED or state == BotStates.JOINED_RECORDING_PAUSED

    @classmethod
    def is_state_that_can_pause_recording(cls, state: int):
        valid_from_states = cls.VALID_TRANSITIONS[BotEventTypes.RECORDING_PAUSED]["from"]
        if not isinstance(valid_from_states, (list, tuple)):
            valid_from_states = [valid_from_states]
        return state in valid_from_states

    @classmethod
    def is_state_that_can_resume_recording(cls, state: int):
        valid_from_states = cls.VALID_TRANSITIONS[BotEventTypes.RECORDING_RESUMED]["from"]
        if not isinstance(valid_from_states, (list, tuple)):
            valid_from_states = [valid_from_states]
        return state in valid_from_states

    @classmethod
    def is_post_meeting_state(cls, state: int):
        return state in BotStates.post_meeting_states()

    @classmethod
    def bot_event_type_should_incur_charges(cls, event_type: int):
        if event_type == BotEventTypes.FATAL_ERROR:
            return False
        return True

    @classmethod
    def get_post_meeting_states_q_filter(cls):
        """Returns a Q object to filter for post meeting states"""
        q_filter = models.Q()
        for state in BotStates.post_meeting_states():
            q_filter |= models.Q(state=state)
        return q_filter

    @classmethod
    def get_pre_meeting_states_q_filter(cls):
        """Returns a Q object to filter for pre meeting states"""
        q_filter = models.Q()
        for state in BotStates.pre_meeting_states():
            q_filter |= models.Q(state=state)
        return q_filter

    @classmethod
    def get_in_meeting_states_q_filter(cls):
        """Returns a Q object to filter for in meeting states"""
        # In meeting states are all states that are not pre-meeting or post-meeting
        pre_meeting_q = cls.get_pre_meeting_states_q_filter()
        post_meeting_q = cls.get_post_meeting_states_q_filter()
        return ~(pre_meeting_q | post_meeting_q)

    @classmethod
    def after_new_state_is_joined_recording(cls, bot: Bot, event_type: BotEventTypes, new_state: BotStates):
        pending_recordings = bot.recordings.filter(state__in=[RecordingStates.NOT_STARTED, RecordingStates.PAUSED])
        if pending_recordings.count() != 1:
            # If bot was joining or leaving a breakout room, we don't expect there to be a recording that is ready to be started
            # so we just return, and don't raise an exception
            if event_type == BotEventTypes.BOT_JOINED_BREAKOUT_ROOM or event_type == BotEventTypes.BOT_LEFT_BREAKOUT_ROOM:
                return
            raise ValidationError(f"Expected exactly one pending recording for bot {bot.object_id} in state {BotStates.state_to_api_code(new_state)}, but found {pending_recordings.count()}")
        pending_recording = pending_recordings.first()
        RecordingManager.set_recording_in_progress(pending_recording)

    @classmethod
    def after_new_state_is_joined_recording_paused(cls, bot: Bot, new_state: BotStates):
        in_progress_recordings = bot.recordings.filter(state=RecordingStates.IN_PROGRESS)
        if in_progress_recordings.count() != 1:
            raise ValidationError(f"Expected exactly one in progress recording for bot {bot.object_id} in state {BotStates.state_to_api_code(new_state)}, but found {in_progress_recordings.count()}")
        in_progress_recording = in_progress_recordings.first()
        RecordingManager.set_recording_paused(in_progress_recording)

    @classmethod
    def after_new_state_is_joined_recording_permission_denied(cls, bot: Bot, new_state: BotStates):
        in_progress_recordings = bot.recordings.filter(state=RecordingStates.IN_PROGRESS)
        if in_progress_recordings.count() > 1:
            raise ValidationError(f"Expected at most one in progress recording for bot {bot.object_id} in state {BotStates.state_to_api_code(new_state)}, but found {in_progress_recordings.count()}")
        if in_progress_recordings.count() == 0:
            return
        in_progress_recording = in_progress_recordings.first()
        RecordingManager.set_recording_paused(in_progress_recording)

    @classmethod
    def after_new_state_is_staged(cls, bot: Bot, new_state: BotStates, event_metadata: dict):
        if "join_at" not in event_metadata:
            raise ValidationError(f"join_at is required in event_metadata for bot {bot.object_id} for transition to state {BotStates.state_to_api_code(new_state)}")
        if bot.join_at.isoformat() != event_metadata["join_at"]:
            raise ValidationError(f"join_at in event_metadata for bot {bot.object_id} for transition to state {BotStates.state_to_api_code(new_state)} is different from the join_at in the database for bot {bot.object_id}")

    # This method handles sets the state for recordings and credits for when the bot transitions to a post meeting state
    # It returns a dictionary of additional event metadata that should be added to the event
    @classmethod
    def after_transition_to_post_meeting_state(cls, bot: Bot, event_type: BotEventTypes, new_state: BotStates) -> dict:
        additional_event_metadata = {}
        additional_event_metadata["bot_duration_seconds"] = bot.bot_duration_seconds()

        # If there is an in progress recording, terminate it
        in_progress_recordings = bot.recordings.filter(state__in=[RecordingStates.IN_PROGRESS, RecordingStates.PAUSED])
        if in_progress_recordings.count() > 1:
            raise ValidationError(f"Expected at most one in progress recording for bot {bot.object_id} in state {BotStates.state_to_api_code(new_state)}, but found {in_progress_recordings.count()}")
        for recording in in_progress_recordings:
            RecordingManager.terminate_recording(recording)
        for failed_transcription_recording in bot.recordings.filter(transcription_state=RecordingTranscriptionStates.FAILED):
            # Collect all transcription errors
            if failed_transcription_recording.transcription_failure_data and failed_transcription_recording.transcription_failure_data.get("failure_reasons"):
                if "transcription_errors" not in additional_event_metadata:
                    additional_event_metadata["transcription_errors"] = []
                additional_event_metadata["transcription_errors"].extend(failed_transcription_recording.transcription_failure_data["failure_reasons"])

        if settings.CHARGE_CREDITS_FOR_BOTS and cls.bot_event_type_should_incur_charges(event_type):
            centicredits_consumed = bot.centicredits_consumed()
            if centicredits_consumed > 0:
                CreditTransactionManager.create_transaction(
                    organization=bot.project.organization,
                    centicredits_delta=-centicredits_consumed,
                    bot=bot,
                    description=f"For bot {bot.object_id}",
                )
                additional_event_metadata["credits_consumed"] = centicredits_consumed / 100

        return additional_event_metadata

    @classmethod
    def create_event(
        cls,
        bot: Bot,
        event_type: int,
        event_sub_type: int = None,
        event_metadata: dict = None,
        max_retries: int = 3,
    ) -> BotEvent:
        """
        Creates a new event and updates the bot state, handling concurrency issues.

        Args:
            bot: The Bot instance
            event_type: The type of event (from BotEventTypes)
            event_sub_type: Optional sub-type of the event
            event_metadata: Optional metadata dictionary (defaults to empty dict)
            max_retries: Maximum number of retries for concurrent modifications

        Returns:
            BotEvent instance

        Raises:
            ValidationError: If the state transition is not valid
        """
        if event_metadata is None:
            event_metadata = {}
        retry_count = 0

        while retry_count < max_retries:
            try:
                with transaction.atomic():
                    # Get fresh bot state
                    bot.refresh_from_db()
                    old_state = bot.state

                    # Get valid transition for this event type
                    transition = cls.VALID_TRANSITIONS.get(event_type)
                    if not transition:
                        raise ValidationError(f"No valid transitions defined for event type {event_type}")

                    # Check if current state is valid for this transition
                    valid_from_states = transition["from"]
                    if not isinstance(valid_from_states, (list, tuple)):
                        valid_from_states = [valid_from_states]

                    if old_state not in valid_from_states:
                        valid_states_labels = [BotStates.state_to_api_code(state) for state in valid_from_states]
                        raise ValidationError(f"Event {BotEventTypes.type_to_api_code(event_type)} not allowed when bot is in state {BotStates.state_to_api_code(old_state)}. It is only allowed in these states: {', '.join(valid_states_labels)}")

                    # Update bot state based on 'to' definition
                    if callable(transition["to"]):
                        # If 'to' is a function, call it with the bot to get the new state
                        new_state = transition["to"](bot)
                    else:
                        # If 'to' is a constant, use it directly
                        new_state = transition["to"]
                    bot.state = new_state

                    bot.save()  # This will raise RecordModifiedError if version mismatch

                    # There's a chance that some other thread in the same process will modify the bot state to be something other than new_state. This should never happen, but we
                    # should raise an exception if it does.
                    if bot.state != new_state:
                        raise ValidationError(f"Bot state was modified by another thread to be '{BotStates.state_to_api_code(bot.state)}' instead of '{BotStates.state_to_api_code(new_state)}'.")

                    # These four blocks below are hooks for things that need to happen when the bot state changes
                    if new_state == BotStates.STAGED:
                        cls.after_new_state_is_staged(bot=bot, new_state=new_state, event_metadata=event_metadata)

                    # If we moved to the recording state
                    if new_state == BotStates.JOINED_RECORDING:
                        cls.after_new_state_is_joined_recording(bot=bot, event_type=event_type, new_state=new_state)

                    if new_state == BotStates.JOINED_RECORDING_PAUSED:
                        cls.after_new_state_is_joined_recording_paused(bot=bot, new_state=new_state)

                    if new_state == BotStates.JOINED_RECORDING_PERMISSION_DENIED:
                        cls.after_new_state_is_joined_recording_permission_denied(bot=bot, new_state=new_state)

                    # If we transitioned to a post meeting state
                    transitioned_to_post_meeting_state = cls.is_post_meeting_state(new_state) and not cls.is_post_meeting_state(old_state)
                    if transitioned_to_post_meeting_state:
                        # This helper method handles setting the state for recordings and credits for when the bot transitions to a post meeting state
                        # It returns a dictionary of additional event metadata that should be added to the event
                        additional_event_metadata = cls.after_transition_to_post_meeting_state(bot=bot, event_type=event_type, new_state=new_state)
                        if additional_event_metadata:
                            if event_metadata is None:
                                event_metadata = {}
                            event_metadata.update(additional_event_metadata)

                    # Create event record
                    event = BotEvent.objects.create(
                        bot=bot,
                        old_state=old_state,
                        new_state=bot.state,
                        event_type=event_type,
                        event_sub_type=event_sub_type,
                        metadata=event_metadata,
                    )

                    # Trigger webhook for this event
                    trigger_webhook(
                        webhook_trigger_type=WebhookTriggerTypes.BOT_STATE_CHANGE,
                        bot=bot,
                        payload={
                            "event_type": BotEventTypes.type_to_api_code(event_type),
                            "event_sub_type": BotEventSubTypes.sub_type_to_api_code(event_sub_type),
                            "event_metadata": event_metadata,
                            "old_state": BotStates.state_to_api_code(old_state),
                            "new_state": BotStates.state_to_api_code(bot.state),
                            "created_at": event.created_at.isoformat(),
                        },
                    )

                    return event

            except RecordModifiedError:
                retry_count += 1
                if retry_count >= max_retries:
                    raise
                continue


class Participant(models.Model):
    bot = models.ForeignKey(Bot, on_delete=models.CASCADE, related_name="participants")
    uuid = models.CharField(max_length=255)
    user_uuid = models.CharField(max_length=255, null=True, blank=True)
    full_name = models.CharField(max_length=255, null=True, blank=True)
    email = models.EmailField(null=True, blank=True)
    created_at = models.DateTimeField(auto_now_add=True)
    updated_at = models.DateTimeField(auto_now=True)
    object_id = models.CharField(max_length=255, unique=True, editable=False, blank=True, null=True)
    is_the_bot = models.BooleanField(default=False, db_default=False)
    is_host = models.BooleanField(default=False, db_default=False)

    class Meta:
        constraints = [models.UniqueConstraint(fields=["bot", "uuid"], name="unique_participant_per_bot")]

    OBJECT_ID_PREFIX = "par_"

    def save(self, *args, **kwargs):
        if not self.object_id:
            # Generate a random 16-character string
            random_string = "".join(random.choices(string.ascii_letters + string.digits, k=16))
            self.object_id = f"{self.OBJECT_ID_PREFIX}{random_string}"
        super().save(*args, **kwargs)

    def __str__(self):
        display_name = self.full_name or self.uuid
        return f"{display_name} in {self.bot.object_id}"


class ParticipantEventTypes(models.IntegerChoices):
    JOIN = 1, "Join"
    LEAVE = 2, "Leave"
<<<<<<< HEAD
    SPEECH_START = 3, "Speech Start"
    SPEECH_STOP = 4, "Speech Stop"
=======
    UPDATE = 5, "Update"  # Leave space for possible speech start / stop events
>>>>>>> 33e855f6

    @classmethod
    def type_to_api_code(cls, value):
        """Returns the API code for a given type value"""
        mapping = {
            cls.JOIN: "join",
            cls.LEAVE: "leave",
<<<<<<< HEAD
            cls.SPEECH_START: "speech_start",
            cls.SPEECH_STOP: "speech_stop",
=======
            cls.UPDATE: "update",
>>>>>>> 33e855f6
        }
        return mapping.get(value)


class ParticipantEvent(models.Model):
    participant = models.ForeignKey(Participant, on_delete=models.CASCADE, related_name="events")
    event_type = models.IntegerField(choices=ParticipantEventTypes.choices)
    object_id = models.CharField(max_length=255, unique=True, editable=False)

    event_data = models.JSONField(null=False, default=dict)
    created_at = models.DateTimeField(auto_now_add=True)
    timestamp_ms = models.BigIntegerField()

    OBJECT_ID_PREFIX = "pe_"

    def save(self, *args, **kwargs):
        if not self.object_id:
            # Generate a random 16-character string
            random_string = "".join(random.choices(string.ascii_letters + string.digits, k=16))
            self.object_id = f"{self.OBJECT_ID_PREFIX}{random_string}"
        super().save(*args, **kwargs)


class RecordingStates(models.IntegerChoices):
    NOT_STARTED = 1, "Not Started"
    IN_PROGRESS = 2, "In Progress"
    COMPLETE = 3, "Complete"
    FAILED = 4, "Failed"
    PAUSED = 5, "Paused"

    @classmethod
    def state_to_api_code(cls, value):
        """Returns the API code for a given state value"""
        mapping = {
            cls.NOT_STARTED: "not_started",
            cls.IN_PROGRESS: "in_progress",
            cls.COMPLETE: "complete",
            cls.FAILED: "failed",
            cls.PAUSED: "paused",
        }
        return mapping.get(value)


class RecordingTranscriptionStates(models.IntegerChoices):
    NOT_STARTED = 1, "Not Started"
    IN_PROGRESS = 2, "In Progress"
    COMPLETE = 3, "Complete"
    FAILED = 4, "Failed"

    @classmethod
    def state_to_api_code(cls, value):
        """Returns the API code for a given state value"""
        mapping = {
            cls.NOT_STARTED: "not_started",
            cls.IN_PROGRESS: "in_progress",
            cls.COMPLETE: "complete",
            cls.FAILED: "failed",
        }
        return mapping.get(value)


class RecordingTypes(models.IntegerChoices):
    AUDIO_AND_VIDEO = 1, "Audio and Video"
    AUDIO_ONLY = 2, "Audio Only"
    NO_RECORDING = 3, "No Recording"


class RecordingResolutions(models.TextChoices):
    HD_1080P = "1080p"
    HD_720P = "720p"

    @classmethod
    def get_dimensions(cls, value):
        """Returns the width and height for a given resolution value"""
        dimensions = {
            cls.HD_1080P: (1920, 1080),
            cls.HD_720P: (1280, 720),
        }
        return dimensions.get(value)


class TranscriptionTypes(models.IntegerChoices):
    NON_REALTIME = 1, "Non realtime"
    REALTIME = 2, "Realtime"
    NO_TRANSCRIPTION = 3, "No Transcription"


class TranscriptionProviders(models.IntegerChoices):
    DEEPGRAM = 1, "Deepgram"
    CLOSED_CAPTION_FROM_PLATFORM = 2, "Closed Caption From Platform"
    GLADIA = 3, "Gladia"
    OPENAI = 4, "OpenAI"
    ASSEMBLY_AI = 5, "Assembly AI"
    SARVAM = 6, "Sarvam"
    ELEVENLABS = 7, "ElevenLabs"


class RecordingStorage(Storage):
    """
    Returns the configured 'recordings' storage from Django's registry.
    """

    def __new__(cls, *args, **kwargs):
        # return the actual storage instance
        return storages["recordings"]


class Recording(models.Model):
    bot = models.ForeignKey(Bot, on_delete=models.CASCADE, related_name="recordings")

    recording_type = models.IntegerField(choices=RecordingTypes.choices, null=False)

    transcription_type = models.IntegerField(choices=TranscriptionTypes.choices, null=False)

    is_default_recording = models.BooleanField(default=False)

    state = models.IntegerField(choices=RecordingStates.choices, default=RecordingStates.NOT_STARTED, null=False)

    transcription_state = models.IntegerField(
        choices=RecordingTranscriptionStates.choices,
        default=RecordingTranscriptionStates.NOT_STARTED,
        null=False,
    )

    transcription_failure_data = models.JSONField(null=True, default=None)

    transcription_provider = models.IntegerField(choices=TranscriptionProviders.choices, null=True, blank=True)

    version = IntegerVersionField()
    created_at = models.DateTimeField(auto_now_add=True)
    updated_at = models.DateTimeField(auto_now=True)
    started_at = models.DateTimeField(null=True, blank=True)
    completed_at = models.DateTimeField(null=True, blank=True)
    first_buffer_timestamp_ms = models.BigIntegerField(null=True, blank=True)

    file = models.FileField(storage=RecordingStorage())

    def __str__(self):
        return f"Recording for {self.bot.object_id}"

    @property
    def url(self):
        if not self.file.name:
            return None

        if settings.STORAGE_PROTOCOL == "azure":
            return self.file.url

        # Generate a temporary signed URL that expires in 30 minutes (1800 seconds)
        return self.file.storage.bucket.meta.client.generate_presigned_url(
            "get_object",
            Params={"Bucket": self.file.storage.bucket_name, "Key": self.file.name},
            ExpiresIn=1800,
        )

    OBJECT_ID_PREFIX = "rec_"
    object_id = models.CharField(max_length=32, unique=True, editable=False)

    def save(self, *args, **kwargs):
        if not self.object_id:
            # Generate a random 16-character string
            random_string = "".join(random.choices(string.ascii_letters + string.digits, k=16))
            self.object_id = f"{self.OBJECT_ID_PREFIX}{random_string}"
        super().save(*args, **kwargs)


class RecordingManager:
    # Moves the recording into a terminal state.
    # If the recording failed, then mark it as failed.
    # If the recording succeeded, then mark it as succeeded
    # If the transcription failed, then mark it as failed
    # If the transcription succeeded, then mark it as succeeded
    @classmethod
    def terminate_recording(cls, recording: Recording):
        if recording.state == RecordingStates.IN_PROGRESS or recording.state == RecordingStates.PAUSED:
            # If we don't have a recording file AND we intended to generate one, then it failed.
            if recording.file or recording.bot.recording_type() == RecordingTypes.NO_RECORDING:
                RecordingManager.set_recording_complete(recording)
            else:
                RecordingManager.set_recording_failed(recording)

        if recording.transcription_state == RecordingTranscriptionStates.IN_PROGRESS:
            # We'll mark it as failed if there are any failed utterances or any in progress utterances
            any_in_progress_utterances = recording.utterances.filter(transcription__isnull=True, failure_data__isnull=True).exists()
            any_failed_utterances = recording.utterances.filter(failure_data__isnull=False).exists()
            if any_failed_utterances or any_in_progress_utterances:
                failure_reasons = list(recording.utterances.filter(failure_data__has_key="reason").values_list("failure_data__reason", flat=True).distinct())
                if any_in_progress_utterances:
                    failure_reasons.append(TranscriptionFailureReasons.UTTERANCES_STILL_IN_PROGRESS_WHEN_RECORDING_TERMINATED)
                RecordingManager.set_recording_transcription_failed(recording, failure_data={"failure_reasons": failure_reasons})
            else:
                RecordingManager.set_recording_transcription_complete(recording)

    @classmethod
    def get_recording_in_progress(cls, bot: Bot):
        recordings_in_progress = Recording.objects.filter(bot=bot, state__in=[RecordingStates.IN_PROGRESS, RecordingStates.PAUSED])
        if recordings_in_progress.count() == 0:
            return None
        if recordings_in_progress.count() > 1:
            raise Exception(f"Expected at most one recording in progress for bot {bot.object_id}, but found {recordings_in_progress.count()}")
        return recordings_in_progress.first()

    @classmethod
    def set_recording_in_progress(cls, recording: Recording):
        recording.refresh_from_db()

        if recording.state == RecordingStates.IN_PROGRESS:
            return
        if recording.state != RecordingStates.NOT_STARTED and recording.state != RecordingStates.PAUSED:
            raise ValueError(f"Invalid state transition. Recording {recording.id} is in state {recording.get_state_display()}")

        if recording.state != RecordingStates.PAUSED:
            recording.started_at = timezone.now()
        recording.state = RecordingStates.IN_PROGRESS
        recording.save()

    @classmethod
    def set_recording_paused(cls, recording: Recording):
        recording.refresh_from_db()

        if recording.state == RecordingStates.PAUSED:
            return
        if recording.state != RecordingStates.IN_PROGRESS:
            raise ValueError(f"Invalid state transition. Recording {recording.id} is in state {recording.get_state_display()}")

        recording.state = RecordingStates.PAUSED
        recording.save()

    @classmethod
    def set_recording_complete(cls, recording: Recording):
        recording.refresh_from_db()

        if recording.state == RecordingStates.COMPLETE:
            return
        if recording.state != RecordingStates.IN_PROGRESS and recording.state != RecordingStates.PAUSED:
            raise ValueError(f"Invalid state transition. Recording {recording.id} is in state {recording.get_state_display()}")

        recording.state = RecordingStates.COMPLETE
        recording.completed_at = timezone.now()
        recording.save()

        # If there is an in progress transcription recording
        # that has no utterances left to transcribe, set it to complete
        if recording.transcription_state == RecordingTranscriptionStates.IN_PROGRESS and Utterance.objects.filter(recording=recording, transcription__isnull=True).count() == 0:
            RecordingManager.set_recording_transcription_complete(recording)

    @classmethod
    def set_recording_failed(cls, recording: Recording):
        recording.refresh_from_db()

        if recording.state == RecordingStates.FAILED:
            return
        if recording.state != RecordingStates.IN_PROGRESS and recording.state != RecordingStates.PAUSED:
            raise ValueError(f"Invalid state transition. Recording {recording.id} is in state {recording.get_state_display()}")

        # todo: ADD REASON WHY IT FAILED STORAGE? OR MAYBE PUT IN THE EVENTs?

        recording.state = RecordingStates.FAILED
        recording.save()

    @classmethod
    def set_recording_transcription_in_progress(cls, recording: Recording):
        recording.refresh_from_db()

        if recording.transcription_state == RecordingTranscriptionStates.IN_PROGRESS:
            return
        if recording.transcription_state != RecordingTranscriptionStates.NOT_STARTED:
            raise ValueError(f"Invalid state transition. Recording {recording.id} is in transcription state {recording.get_transcription_state_display()}")
        if recording.state != RecordingStates.COMPLETE and recording.state != RecordingStates.FAILED and recording.state != RecordingStates.IN_PROGRESS and recording.state != RecordingStates.PAUSED:
            raise ValueError(f"Invalid state transition. Recording {recording.id} is in recording state {recording.get_state_display()}")

        recording.transcription_state = RecordingTranscriptionStates.IN_PROGRESS
        recording.save()

    @classmethod
    def set_recording_transcription_complete(cls, recording: Recording):
        recording.refresh_from_db()

        if recording.transcription_state == RecordingTranscriptionStates.COMPLETE:
            return
        if recording.transcription_state != RecordingTranscriptionStates.IN_PROGRESS:
            raise ValueError(f"Invalid state transition. Recording {recording.id} is in transcription state {recording.get_transcription_state_display()}")
        if recording.state != RecordingStates.COMPLETE and recording.state != RecordingStates.FAILED:
            raise ValueError(f"Invalid state transition. Recording {recording.id} is in recording state {recording.get_state_display()}")

        recording.transcription_state = RecordingTranscriptionStates.COMPLETE
        recording.save()

    @classmethod
    def set_recording_transcription_failed(cls, recording: Recording, failure_data: dict):
        recording.refresh_from_db()

        if recording.transcription_state == RecordingTranscriptionStates.FAILED:
            return
        if recording.transcription_state != RecordingTranscriptionStates.IN_PROGRESS:
            raise ValueError(f"Invalid state transition. Recording {recording.id} is in transcription state {recording.get_transcription_state_display()}")
        if recording.state != RecordingStates.COMPLETE and recording.state != RecordingStates.FAILED and recording.state != RecordingStates.IN_PROGRESS and recording.state != RecordingStates.PAUSED:
            raise ValueError(f"Invalid state transition. Recording {recording.id} is in recording state {recording.get_state_display()}")

        recording.transcription_state = RecordingTranscriptionStates.FAILED
        recording.transcription_failure_data = failure_data
        recording.save()

    @classmethod
    def is_terminal_state(cls, state: int):
        return state == RecordingStates.COMPLETE or state == RecordingStates.FAILED


class TranscriptionFailureReasons(models.TextChoices):
    CREDENTIALS_NOT_FOUND = "credentials_not_found"
    CREDENTIALS_INVALID = "credentials_invalid"
    RATE_LIMIT_EXCEEDED = "rate_limit_exceeded"
    AUDIO_UPLOAD_FAILED = "audio_upload_failed"
    TRANSCRIPTION_REQUEST_FAILED = "transcription_request_failed"
    TIMED_OUT = "timed_out"
    INTERNAL_ERROR = "internal_error"
    # This reason applies to the transcription operation as a whole, not a specific utterance
    UTTERANCES_STILL_IN_PROGRESS_WHEN_RECORDING_TERMINATED = "utterances_still_in_progress_when_recording_terminated"
    UTTERANCES_STILL_IN_PROGRESS_WHEN_TRANSCRIPTION_TERMINATED = "utterances_still_in_progress_when_transcription_terminated"


class AsyncTranscriptionStates(models.IntegerChoices):
    NOT_STARTED = 1, "Not Started"
    IN_PROGRESS = 2, "In Progress"
    COMPLETE = 3, "Complete"
    FAILED = 4, "Failed"

    @classmethod
    def state_to_api_code(cls, value):
        """Returns the API code for a given state value"""
        mapping = {
            cls.NOT_STARTED: "not_started",
            cls.IN_PROGRESS: "in_progress",
            cls.COMPLETE: "complete",
            cls.FAILED: "failed",
        }
        return mapping.get(value)


class AsyncTranscription(models.Model):
    OBJECT_ID_PREFIX = "tran_"
    object_id = models.CharField(max_length=32, unique=True, editable=False)
    state = models.IntegerField(choices=AsyncTranscriptionStates.choices, default=AsyncTranscriptionStates.NOT_STARTED)
    created_at = models.DateTimeField(auto_now_add=True)
    updated_at = models.DateTimeField(auto_now=True)
    started_at = models.DateTimeField(null=True, blank=True)
    failed_at = models.DateTimeField(null=True, blank=True)
    completed_at = models.DateTimeField(null=True, blank=True)
    recording = models.ForeignKey(Recording, on_delete=models.CASCADE, related_name="async_transcriptions")
    settings = models.JSONField(null=False, default=dict)
    failure_data = models.JSONField(null=True, default=None)
    version = IntegerVersionField()

    def save(self, *args, **kwargs):
        if not self.object_id:
            # Generate a random 16-character string
            random_string = "".join(random.choices(string.ascii_letters + string.digits, k=16))
            self.object_id = f"{self.OBJECT_ID_PREFIX}{random_string}"
        super().save(*args, **kwargs)

    def __str__(self):
        return f"Post Meeting Transcription {self.object_id} - {self.get_state_display()}"

    @property
    def transcription_settings(self):
        return TranscriptionSettings(self.settings.get("transcription_settings"))

    @property
    def transcription_provider(self):
        # Pretty hacky, we should derive the transcription provider in a simpler way in the future.
        # But for now, we're going to do this to keep it consistent with how it works for normal transcriptions.
        from .utils import transcription_provider_from_bot_creation_data

        return transcription_provider_from_bot_creation_data({**self.recording.bot.settings, **self.settings})


class AsyncTranscriptionManager:
    @classmethod
    def set_async_transcription_in_progress(cls, async_transcription: AsyncTranscription):
        async_transcription.refresh_from_db()

        if async_transcription.state == AsyncTranscriptionStates.IN_PROGRESS:
            return
        if async_transcription.state != AsyncTranscriptionStates.NOT_STARTED:
            raise ValueError(f"Invalid state transition. Async transcription {async_transcription.id} is in state {async_transcription.get_state_display()}")

        async_transcription.state = AsyncTranscriptionStates.IN_PROGRESS
        async_transcription.started_at = timezone.now()
        async_transcription.save()

        cls.delivery_webhook(async_transcription)

    @classmethod
    def set_async_transcription_complete(cls, async_transcription: AsyncTranscription):
        async_transcription.refresh_from_db()

        if async_transcription.state == AsyncTranscriptionStates.COMPLETE:
            return
        if async_transcription.state != AsyncTranscriptionStates.IN_PROGRESS:
            raise ValueError(f"Invalid state transition. Async transcription {async_transcription.id} is in state {async_transcription.get_state_display()}")

        async_transcription.state = AsyncTranscriptionStates.COMPLETE
        async_transcription.completed_at = timezone.now()
        async_transcription.save()

        cls.delivery_webhook(async_transcription)

    @classmethod
    def delivery_webhook(cls, async_transcription: AsyncTranscription):
        trigger_webhook(
            webhook_trigger_type=WebhookTriggerTypes.ASYNC_TRANSCRIPTION_STATE_CHANGE,
            bot=async_transcription.recording.bot,
            payload={
                "state": AsyncTranscriptionStates.state_to_api_code(async_transcription.state),
                "id": async_transcription.object_id,
                "failure_data": async_transcription.failure_data,
            },
        )

    @classmethod
    def set_async_transcription_failed(cls, async_transcription: AsyncTranscription, failure_data: dict):
        async_transcription.refresh_from_db()

        if async_transcription.state == AsyncTranscriptionStates.FAILED:
            return
        if async_transcription.state != AsyncTranscriptionStates.IN_PROGRESS and async_transcription.state != AsyncTranscriptionStates.NOT_STARTED:
            raise ValueError(f"Invalid state transition. Async transcription {async_transcription.id} is in state {async_transcription.get_state_display()}")

        async_transcription.state = AsyncTranscriptionStates.FAILED
        async_transcription.failure_data = failure_data
        async_transcription.failed_at = timezone.now()
        async_transcription.save()

        cls.delivery_webhook(async_transcription)


class AudioChunk(models.Model):
    class Sources(models.IntegerChoices):
        PER_PARTICIPANT_AUDIO = 1, "Per Participant Audio"
        MIXED_AUDIO = 2, "Mixed Audio"

    class AudioFormat(models.IntegerChoices):
        PCM = 1, "PCM"
        MP3 = 2, "MP3"

    recording = models.ForeignKey(Recording, on_delete=models.CASCADE, related_name="audio_chunks")
    audio_blob = models.BinaryField()
    audio_format = models.IntegerField(choices=AudioFormat.choices, default=AudioFormat.PCM)
    timestamp_ms = models.BigIntegerField()
    duration_ms = models.IntegerField()
    created_at = models.DateTimeField(auto_now_add=True)
    updated_at = models.DateTimeField(auto_now=True)
    sample_rate = models.IntegerField()

    source = models.IntegerField(choices=Sources.choices, default=Sources.PER_PARTICIPANT_AUDIO)
    participant = models.ForeignKey(Participant, on_delete=models.PROTECT, related_name="audio_chunks")


class Utterance(models.Model):
    # If transcription is None and failure_data is not None, then the transcription failed
    # If transcription is not None and failure_data is None, then the transcription succeeded
    # If transcription is None and failure_data is None, then the transcription is in progress

    class Sources(models.IntegerChoices):
        PER_PARTICIPANT_AUDIO = 1, "Per Participant Audio"
        CLOSED_CAPTION_FROM_PLATFORM = 2, "Closed Caption From Platform"

    class AudioFormat(models.IntegerChoices):
        PCM = 1, "PCM"
        MP3 = 2, "MP3"

    recording = models.ForeignKey(Recording, on_delete=models.CASCADE, related_name="utterances")
    # If none, the utterance is part of a real time transcription
    async_transcription = models.ForeignKey(AsyncTranscription, on_delete=models.CASCADE, related_name="utterances", null=True, blank=True)
    audio_chunk = models.ForeignKey(AudioChunk, on_delete=models.SET_NULL, related_name="utterances", null=True, blank=True)
    participant = models.ForeignKey(Participant, on_delete=models.PROTECT, related_name="utterances")
    timestamp_ms = models.BigIntegerField()
    duration_ms = models.IntegerField()
    transcription = models.JSONField(null=True, default=None)
    # To keep track of how many retries we've done for this utterance
    transcription_attempt_count = models.IntegerField(default=0)
    failure_data = models.JSONField(null=True, default=None)
    source_uuid = models.CharField(max_length=255, null=True, unique=True)

    created_at = models.DateTimeField(auto_now_add=True)
    updated_at = models.DateTimeField(auto_now=True)

    source = models.IntegerField(choices=Sources.choices, default=Sources.PER_PARTICIPANT_AUDIO, null=False)

    # These columns are deprecated, since we now have a separate AudioChunk model to store info about the source audio
    # We are keeping them for backwards compatibility. They will eventually be removed.
    audio_blob = models.BinaryField()
    audio_format = models.IntegerField(choices=AudioFormat.choices, default=AudioFormat.PCM, null=True)
    sample_rate = models.IntegerField(null=True, default=None)

    def __str__(self):
        return f"Utterance at {self.timestamp_ms}ms ({self.duration_ms}ms long)"

    # Helper methods, because we may be working with an outdated model that is still using the audio_blob field
    # on the utterance model and not using the separate audio chunk model.
    def get_audio_blob(self):
        if self.audio_chunk:
            return self.audio_chunk.audio_blob
        return self.audio_blob

    def get_sample_rate(self):
        if self.audio_chunk:
            return self.audio_chunk.sample_rate
        return self.sample_rate

    @property
    def transcription_settings(self):
        if self.async_transcription:
            return self.async_transcription.transcription_settings
        return self.recording.bot.transcription_settings

    @property
    def transcription_provider(self):
        if self.async_transcription:
            return self.async_transcription.transcription_provider
        return self.recording.transcription_provider


class Credentials(models.Model):
    class CredentialTypes(models.IntegerChoices):
        DEEPGRAM = 1, "Deepgram"
        ZOOM_OAUTH = 2, "Zoom OAuth"
        GOOGLE_TTS = 3, "Google Text To Speech"
        GLADIA = 4, "Gladia"
        OPENAI = 5, "OpenAI"
        ASSEMBLY_AI = 6, "Assembly AI"
        SARVAM = 7, "Sarvam"
        TEAMS_BOT_LOGIN = 8, "Teams Bot Login"
        EXTERNAL_MEDIA_STORAGE = 9, "External Media Storage"
        ELEVENLABS = 10, "ElevenLabs"

    project = models.ForeignKey(Project, on_delete=models.CASCADE, related_name="credentials")
    credential_type = models.IntegerField(choices=CredentialTypes.choices, null=False)

    _encrypted_data = models.BinaryField(
        null=True,
        editable=False,  # Prevents editing through admin/forms
    )

    created_at = models.DateTimeField(auto_now_add=True)
    updated_at = models.DateTimeField(auto_now=True)

    class Meta:
        constraints = [models.UniqueConstraint(fields=["project", "credential_type"], name="unique_project_credentials")]

    def set_credentials(self, credentials_dict):
        """Encrypt and save credentials"""
        f = Fernet(settings.CREDENTIALS_ENCRYPTION_KEY)
        json_data = json.dumps(credentials_dict)
        self._encrypted_data = f.encrypt(json_data.encode())
        self.save()

    def get_credentials(self):
        """Decrypt and return credentials"""
        if not self._encrypted_data:
            return None
        f = Fernet(settings.CREDENTIALS_ENCRYPTION_KEY)
        decrypted_data = f.decrypt(bytes(self._encrypted_data))
        return json.loads(decrypted_data.decode())

    def __str__(self):
        return f"{self.project.name} - {self.get_credential_type_display()}"


class MediaBlob(models.Model):
    VALID_AUDIO_CONTENT_TYPES = [
        ("audio/mp3", "MP3 Audio"),
    ]
    VALID_VIDEO_CONTENT_TYPES = []
    VALID_IMAGE_CONTENT_TYPES = [
        ("image/png", "PNG Image"),
    ]

    OBJECT_ID_PREFIX = "blob_"
    object_id = models.CharField(max_length=32, unique=True, editable=False)

    project = models.ForeignKey(Project, on_delete=models.PROTECT, related_name="media_blobs")

    blob = models.BinaryField()
    content_type = models.CharField(
        max_length=255,
        choices=VALID_AUDIO_CONTENT_TYPES + VALID_VIDEO_CONTENT_TYPES + VALID_IMAGE_CONTENT_TYPES,
    )
    checksum = models.CharField(max_length=64, editable=False)  # SHA-256 hash is 64 chars
    created_at = models.DateTimeField(auto_now_add=True)
    duration_ms = models.IntegerField()

    def save(self, *args, **kwargs):
        if not self.object_id:
            # Generate a random 16-character string
            random_string = "".join(random.choices(string.ascii_letters + string.digits, k=16))
            self.object_id = f"{self.OBJECT_ID_PREFIX}{random_string}"

        if len(self.blob) > 10485760:
            raise ValueError("blob exceeds 10MB limit")

        # Calculate checksum if this is a new object
        if not self.checksum:
            self.checksum = hashlib.sha256(self.blob).hexdigest()

        # Calculate duration for audio content types
        if any(content_type == self.content_type for content_type, _ in self.VALID_AUDIO_CONTENT_TYPES):
            from .utils import calculate_audio_duration_ms

            self.duration_ms = calculate_audio_duration_ms(self.blob, self.content_type)

        if any(content_type == self.content_type for content_type, _ in self.VALID_IMAGE_CONTENT_TYPES):
            self.duration_ms = 0

        if self.id:
            raise ValueError("MediaBlob objects cannot be updated")

        super().save(*args, **kwargs)

    class Meta:
        # Ensure we don't store duplicate blobs within a project
        constraints = [models.UniqueConstraint(fields=["project", "checksum"], name="unique_project_blob")]

    def __str__(self):
        return f"{self.object_id} ({len(self.blob)} bytes)"

    @classmethod
    def get_or_create_from_blob(cls, project: Project, blob: bytes, content_type: str) -> "MediaBlob":
        checksum = hashlib.sha256(blob).hexdigest()

        existing = cls.objects.filter(project=project, checksum=checksum).first()

        if existing:
            return existing

        return cls.objects.create(project=project, blob=blob, content_type=content_type)


class TextToSpeechProviders(models.IntegerChoices):
    GOOGLE = 1, "Google"


class BotMediaRequestMediaTypes(models.IntegerChoices):
    IMAGE = 1, "Image"
    AUDIO = 2, "Audio"
    VIDEO = 3, "Video"


class BotMediaRequestStates(models.IntegerChoices):
    ENQUEUED = 1, "Enqueued"
    PLAYING = 2, "Playing"
    DROPPED = 3, "Dropped"
    FINISHED = 4, "Finished"
    FAILED_TO_PLAY = 5, "Failed to Play"

    @classmethod
    def state_to_api_code(cls, value):
        """Returns the API code for a given state value"""
        mapping = {
            cls.ENQUEUED: "enqueued",
            cls.PLAYING: "playing",
            cls.DROPPED: "dropped",
            cls.FINISHED: "finished",
            cls.FAILED_TO_PLAY: "failed_to_play",
        }
        return mapping.get(value)


class BotMediaRequest(models.Model):
    bot = models.ForeignKey(Bot, on_delete=models.CASCADE, related_name="media_requests")

    text_to_speak = models.TextField(null=True, blank=True)

    text_to_speech_settings = models.JSONField(null=True, default=None)

    media_url = models.URLField(null=True, blank=True)

    media_blob = models.ForeignKey(
        MediaBlob,
        on_delete=models.PROTECT,
        related_name="bot_media_requests",
        null=True,
        blank=True,
    )

    media_type = models.IntegerField(choices=BotMediaRequestMediaTypes.choices, null=False)

    state = models.IntegerField(
        choices=BotMediaRequestStates.choices,
        default=BotMediaRequestStates.ENQUEUED,
        null=False,
    )

    created_at = models.DateTimeField(auto_now_add=True)
    updated_at = models.DateTimeField(auto_now=True)

    @property
    def duration_ms(self):
        return self.media_blob.duration_ms

    class Meta:
        constraints = [
            models.UniqueConstraint(
                fields=["bot", "media_type"],
                condition=Q(state=BotMediaRequestStates.PLAYING),
                name="unique_playing_media_request_per_bot_and_type",
            )
        ]


class BotMediaRequestManager:
    @classmethod
    def set_media_request_playing(cls, media_request: BotMediaRequest):
        if media_request.state == BotMediaRequestStates.PLAYING:
            return
        if media_request.state != BotMediaRequestStates.ENQUEUED:
            raise ValueError(f"Invalid state transition. Media request {media_request.id} is in state {media_request.get_state_display()}")

        media_request.state = BotMediaRequestStates.PLAYING
        media_request.save()

    @classmethod
    def set_media_request_finished(cls, media_request: BotMediaRequest):
        if media_request.state == BotMediaRequestStates.FINISHED:
            return
        if media_request.state != BotMediaRequestStates.PLAYING:
            raise ValueError(f"Invalid state transition. Media request {media_request.id} is in state {media_request.get_state_display()}")

        media_request.state = BotMediaRequestStates.FINISHED
        media_request.save()

    @classmethod
    def set_media_request_failed_to_play(cls, media_request: BotMediaRequest):
        if media_request.state == BotMediaRequestStates.FAILED_TO_PLAY:
            return
        if media_request.state != BotMediaRequestStates.PLAYING:
            raise ValueError(f"Invalid state transition. Media request {media_request.id} is in state {media_request.get_state_display()}")

        media_request.state = BotMediaRequestStates.FAILED_TO_PLAY
        media_request.save()

    @classmethod
    def set_media_request_dropped(cls, media_request: BotMediaRequest):
        if media_request.state == BotMediaRequestStates.DROPPED:
            return
        if media_request.state != BotMediaRequestStates.PLAYING and media_request.state != BotMediaRequestStates.ENQUEUED:
            raise ValueError(f"Invalid state transition. Media request {media_request.id} is in state {media_request.get_state_display()}")

        media_request.state = BotMediaRequestStates.DROPPED
        media_request.save()


class BotChatMessageRequestStates(models.IntegerChoices):
    ENQUEUED = 1, "Enqueued"
    SENT = 2, "Sent"
    FAILED = 3, "Failed"


class BotChatMessageToOptions(models.TextChoices):
    EVERYONE = "everyone"
    SPECIFIC_USER = "specific_user"
    EVERYONE_BUT_HOST = "everyone_but_host"


class BotChatMessageRequest(models.Model):
    bot = models.ForeignKey(Bot, on_delete=models.CASCADE, related_name="chat_message_requests")

    to_user_uuid = models.CharField(max_length=255, null=True, blank=True)
    to = models.CharField(choices=BotChatMessageToOptions.choices, null=False)

    message = models.TextField(null=False)
    additional_data = models.JSONField(null=False, default=dict)

    state = models.IntegerField(
        choices=BotChatMessageRequestStates.choices,
        default=BotChatMessageRequestStates.ENQUEUED,
        null=False,
    )

    created_at = models.DateTimeField(auto_now_add=True)
    updated_at = models.DateTimeField(auto_now=True)
    sent_at_timestamp_ms = models.BigIntegerField(null=True, blank=True)
    failure_data = models.JSONField(null=True, default=None)


class BotChatMessageRequestManager:
    @classmethod
    def set_chat_message_request_sent(cls, chat_message_request: BotChatMessageRequest):
        if chat_message_request.state == BotChatMessageRequestStates.SENT:
            return
        if chat_message_request.state != BotChatMessageRequestStates.ENQUEUED:
            raise ValueError(f"Invalid state transition. Chat message request {chat_message_request.id} is in state {chat_message_request.get_state_display()}")

        chat_message_request.state = BotChatMessageRequestStates.SENT
        chat_message_request.sent_at_timestamp_ms = int(timezone.now().timestamp() * 1000)
        chat_message_request.save()

    @classmethod
    def set_chat_message_request_failed(cls, chat_message_request: BotChatMessageRequest):
        if chat_message_request.state == BotChatMessageRequestStates.FAILED:
            return
        if chat_message_request.state != BotChatMessageRequestStates.ENQUEUED:
            raise ValueError(f"Invalid state transition. Chat message request {chat_message_request.id} is in state {chat_message_request.get_state_display()}")
        chat_message_request.state = BotChatMessageRequestStates.FAILED
        chat_message_request.save()


class BotDebugScreenshotStorage(Storage):
    """
    Returns the configured 'recordings' storage from Django's registry.
    """

    def __new__(cls, *args, **kwargs):
        # return the actual storage instance
        return storages["bot_debug_screenshots"]


class BotDebugScreenshot(models.Model):
    OBJECT_ID_PREFIX = "shot_"
    object_id = models.CharField(max_length=32, unique=True, editable=False)

    bot_event = models.ForeignKey(BotEvent, on_delete=models.CASCADE, related_name="debug_screenshots")

    metadata = models.JSONField(null=False, default=dict)

    file = models.FileField(storage=BotDebugScreenshotStorage())
    created_at = models.DateTimeField(auto_now_add=True)

    def save(self, *args, **kwargs):
        if not self.object_id:
            # Generate a random 16-character string
            random_string = "".join(random.choices(string.ascii_letters + string.digits, k=16))
            self.object_id = f"{self.OBJECT_ID_PREFIX}{random_string}"
        super().save(*args, **kwargs)

    @property
    def url(self):
        if not self.file.name:
            return None

        if settings.STORAGE_PROTOCOL == "azure":
            return self.file.url

        # Generate a temporary signed URL that expires in 30 minutes (1800 seconds)
        return self.file.storage.bucket.meta.client.generate_presigned_url(
            "get_object",
            Params={"Bucket": self.file.storage.bucket_name, "Key": self.file.name},
            ExpiresIn=1800,
        )

    def __str__(self):
        return f"Debug Screenshot {self.object_id} for event {self.bot_event}"


class WebhookSecret(models.Model):
    _secret = models.BinaryField(
        null=True,
        editable=False,  # Prevents editing through admin/forms
    )
    project = models.ForeignKey(Project, on_delete=models.CASCADE, related_name="webhook_secrets")
    created_at = models.DateTimeField(auto_now_add=True)
    updated_at = models.DateTimeField(auto_now=True)

    def get_secret(self):
        """Decrypt and return secret"""
        if not self._secret:
            return None
        try:
            f = Fernet(settings.CREDENTIALS_ENCRYPTION_KEY)
            decrypted_data = f.decrypt(bytes(self._secret))
            return decrypted_data
        except (InvalidToken, ValueError):
            return None

    def save(self, *args, **kwargs):
        # Only generate a secret if this is a new object (not yet saved to DB)
        if not self.pk and not self._secret:
            secret = secrets.token_bytes(32)
            f = Fernet(settings.CREDENTIALS_ENCRYPTION_KEY)
            self._secret = f.encrypt(secret)
        super().save(*args, **kwargs)


class WebhookTriggerTypes(models.IntegerChoices):
    BOT_STATE_CHANGE = 1, "Bot State Change"
    TRANSCRIPT_UPDATE = 2, "Transcript Update"
    CHAT_MESSAGES_UPDATE = 3, "Chat Messages Update"
    PARTICIPANT_EVENTS_JOIN_LEAVE = 4, "Participant Join/Leave"
    CALENDAR_EVENTS_UPDATE = 5, "Calendar Events Update"
    CALENDAR_STATE_CHANGE = 6, "Calendar State Change"
    ASYNC_TRANSCRIPTION_STATE_CHANGE = 7, "Async Transcription State Change"
    ZOOM_OAUTH_CONNECTION_STATE_CHANGE = 8, "Zoom OAuth Connection State Change"
    # add other event types here

    @classmethod
    def _get_mapping(cls):
        """Get the trigger type to API code mapping"""
        return {
            cls.BOT_STATE_CHANGE: "bot.state_change",
            cls.TRANSCRIPT_UPDATE: "transcript.update",
            cls.CHAT_MESSAGES_UPDATE: "chat_messages.update",
            cls.PARTICIPANT_EVENTS_JOIN_LEAVE: "participant_events.join_leave",
            cls.CALENDAR_EVENTS_UPDATE: "calendar.events_update",
            cls.CALENDAR_STATE_CHANGE: "calendar.state_change",
            cls.ASYNC_TRANSCRIPTION_STATE_CHANGE: "async_transcription.state_change",
            cls.ZOOM_OAUTH_CONNECTION_STATE_CHANGE: "zoom_oauth_connection.state_change",
        }

    @classmethod
    def trigger_type_to_api_code(cls, value):
        return cls._get_mapping().get(value)

    @classmethod
    def api_code_to_trigger_type(cls, api_code):
        """Convert API code string to trigger type integer."""
        mapping = cls._get_mapping()
        api_code_to_trigger = {api_code: trigger_type.value for trigger_type, api_code in mapping.items()}
        return api_code_to_trigger.get(api_code)


class WebhookSubscription(models.Model):
    def default_triggers():
        return [WebhookTriggerTypes.BOT_STATE_CHANGE]

    project = models.ForeignKey(Project, on_delete=models.CASCADE, related_name="webhook_subscriptions")
    bot = models.ForeignKey(Bot, on_delete=models.CASCADE, related_name="bot_webhook_subscriptions", null=True, blank=True)

    OBJECT_ID_PREFIX = "webhook_"
    object_id = models.CharField(max_length=32, unique=True, editable=False)

    def save(self, *args, **kwargs):
        if not self.object_id:
            # Generate a random 16-character string
            random_string = "".join(random.choices(string.ascii_letters + string.digits, k=16))
            self.object_id = f"{self.OBJECT_ID_PREFIX}{random_string}"
        super().save(*args, **kwargs)

    url = models.URLField()
    triggers = models.JSONField(default=default_triggers)
    is_active = models.BooleanField(default=True)
    created_at = models.DateTimeField(auto_now_add=True)
    updated_at = models.DateTimeField(auto_now=True)


class WebhookDeliveryAttemptStatus(models.IntegerChoices):
    PENDING = 1, "Pending"
    SUCCESS = 2, "Success"
    FAILURE = 3, "Failure"


class WebhookDeliveryAttempt(models.Model):
    webhook_subscription = models.ForeignKey(WebhookSubscription, on_delete=models.CASCADE, related_name="webhookdelivery_attempts")
    webhook_trigger_type = models.IntegerField(choices=WebhookTriggerTypes.choices, default=WebhookTriggerTypes.BOT_STATE_CHANGE, null=False)
    idempotency_key = models.UUIDField(unique=True, editable=False)
    bot = models.ForeignKey(Bot, on_delete=models.SET_NULL, null=True, related_name="webhook_delivery_attempts")
    calendar = models.ForeignKey(Calendar, on_delete=models.SET_NULL, null=True, related_name="webhook_delivery_attempts")
    zoom_oauth_connection = models.ForeignKey(ZoomOAuthConnection, on_delete=models.SET_NULL, null=True, related_name="webhook_delivery_attempts")
    payload = models.JSONField(default=dict)
    status = models.IntegerField(choices=WebhookDeliveryAttemptStatus.choices, default=WebhookDeliveryAttemptStatus.PENDING, null=False)
    attempt_count = models.IntegerField(default=0)
    last_attempt_at = models.DateTimeField(null=True, blank=True)
    succeeded_at = models.DateTimeField(null=True, blank=True)
    response_body_list = models.JSONField(default=list)
    created_at = models.DateTimeField(auto_now_add=True)
    updated_at = models.DateTimeField(auto_now=True)

    def add_to_response_body_list(self, response_body):
        """Add content to the response body list without saving."""
        if self.response_body_list is None:
            self.response_body_list = [response_body]
        else:
            self.response_body_list.append(response_body)


class ChatMessageToOptions(models.IntegerChoices):
    ONLY_BOT = 1, "only_bot"
    EVERYONE = 2, "everyone"


class ChatMessage(models.Model):
    bot = models.ForeignKey(Bot, on_delete=models.CASCADE, related_name="chat_messages")
    text = models.TextField()
    created_at = models.DateTimeField(auto_now_add=True)
    updated_at = models.DateTimeField(auto_now=True)
    participant = models.ForeignKey(Participant, on_delete=models.CASCADE, related_name="chat_messages")
    to = models.IntegerField(choices=ChatMessageToOptions.choices, null=False)
    timestamp = models.IntegerField()
    additional_data = models.JSONField(null=False, default=dict)
    object_id = models.CharField(max_length=32, unique=True, editable=False)

    OBJECT_ID_PREFIX = "msg_"
    object_id = models.CharField(max_length=32, unique=True, editable=False)
    source_uuid = models.CharField(max_length=255, null=True, unique=True)

    def save(self, *args, **kwargs):
        if not self.object_id:
            # Generate a random 16-character string
            random_string = "".join(random.choices(string.ascii_letters + string.digits, k=16))
            self.object_id = f"{self.OBJECT_ID_PREFIX}{random_string}"
        super().save(*args, **kwargs)


class BotResourceSnapshot(models.Model):
    bot = models.ForeignKey(Bot, on_delete=models.CASCADE, related_name="resource_snapshots")
    data = models.JSONField(null=False, default=dict)
    created_at = models.DateTimeField(auto_now_add=True)

    def __str__(self):
        return f"Resource snapshot for {self.bot.object_id} at {self.created_at}"<|MERGE_RESOLUTION|>--- conflicted
+++ resolved
@@ -1668,12 +1668,9 @@
 class ParticipantEventTypes(models.IntegerChoices):
     JOIN = 1, "Join"
     LEAVE = 2, "Leave"
-<<<<<<< HEAD
     SPEECH_START = 3, "Speech Start"
     SPEECH_STOP = 4, "Speech Stop"
-=======
     UPDATE = 5, "Update"  # Leave space for possible speech start / stop events
->>>>>>> 33e855f6
 
     @classmethod
     def type_to_api_code(cls, value):
@@ -1681,12 +1678,9 @@
         mapping = {
             cls.JOIN: "join",
             cls.LEAVE: "leave",
-<<<<<<< HEAD
             cls.SPEECH_START: "speech_start",
             cls.SPEECH_STOP: "speech_stop",
-=======
             cls.UPDATE: "update",
->>>>>>> 33e855f6
         }
         return mapping.get(value)
 
