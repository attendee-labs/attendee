--- conflicted
+++ resolved
@@ -611,7 +611,9 @@
     def deepgram_redaction_settings(self):
         return self._settings.get("deepgram", {}).get("redact", [])
 
-<<<<<<< HEAD
+    def deepgram_replace_settings(self):
+        return self._settings.get("deepgram", {}).get("replace", [])
+
     def kyutai_model(self):
         return self._settings.get("kyutai", {}).get("model", None)
 
@@ -620,10 +622,6 @@
 
     def kyutai_api_key(self):
         return self._settings.get("kyutai", {}).get("api_key", None)
-=======
-    def deepgram_replace_settings(self):
-        return self._settings.get("deepgram", {}).get("replace", [])
->>>>>>> bb9adbe9
 
     def google_meet_closed_captions_language(self):
         return self._settings.get("meeting_closed_captions", {}).get("google_meet_language", None)
