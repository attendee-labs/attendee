--- conflicted
+++ resolved
@@ -294,11 +294,10 @@
     SPEAKER_VIEW_NO_SIDEBAR = "speaker_view_no_sidebar"
 
 
-<<<<<<< HEAD
 class SessionTypes(models.IntegerChoices):
     BOT = 1, "Bot"
     APP_SESSION = 2, "App Session"
-=======
+
 class TranscriptionSettings:
     def __init__(self, settings: dict):
         self._settings = settings or {}
@@ -415,7 +414,6 @@
 
     def meeting_closed_captions_merge_consecutive_captions(self):
         return self._settings.get("meeting_closed_captions", {}).get("merge_consecutive_captions", False)
->>>>>>> 943897cd
 
 
 class Bot(models.Model):
