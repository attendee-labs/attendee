--- conflicted
+++ resolved
@@ -255,13 +255,10 @@
             cls.JOINED_RECORDING_PAUSED: "joined_recording_paused",
             cls.JOINING_BREAKOUT_ROOM: "joining_breakout_room",
             cls.LEAVING_BREAKOUT_ROOM: "leaving_breakout_room",
-<<<<<<< HEAD
+            cls.JOINED_RECORDING_PERMISSION_DENIED: "joined_recording_permission_denied",
             cls.CONNECTING: "connecting",
             cls.CONNECTED: "connected",
             cls.DISCONNECTING: "disconnecting",
-=======
-            cls.JOINED_RECORDING_PERMISSION_DENIED: "joined_recording_permission_denied",
->>>>>>> 570a1255
         }
 
     @classmethod
@@ -866,14 +863,11 @@
             cls.BOT_LEFT_BREAKOUT_ROOM: "left_breakout_room",
             cls.BOT_BEGAN_JOINING_BREAKOUT_ROOM: "began_joining_breakout_room",
             cls.BOT_BEGAN_LEAVING_BREAKOUT_ROOM: "began_leaving_breakout_room",
-<<<<<<< HEAD
+            cls.BOT_RECORDING_PERMISSION_DENIED: "recording_permission_denied",
             cls.APP_SESSION_CONNECTION_REQUESTED: "app_session_connection_requested",
             cls.APP_SESSION_CONNECTED: "app_session_connected",
             cls.APP_SESSION_DISCONNECT_REQUESTED: "app_session_disconnect_requested",
             cls.APP_SESSION_DISCONNECTED: "app_session_disconnected",
-=======
-            cls.BOT_RECORDING_PERMISSION_DENIED: "recording_permission_denied",
->>>>>>> 570a1255
         }
         return mapping.get(value)
 
@@ -1156,7 +1150,10 @@
             "from": [BotStates.JOINED_NOT_RECORDING, BotStates.JOINED_RECORDING_PERMISSION_DENIED, BotStates.JOINED_RECORDING, BotStates.JOINED_RECORDING_PAUSED],
             "to": BotStates.LEAVING_BREAKOUT_ROOM,
         },
-<<<<<<< HEAD
+        BotEventTypes.BOT_RECORDING_PERMISSION_DENIED: {
+            "from": [BotStates.JOINED_NOT_RECORDING, BotStates.JOINED_RECORDING_PERMISSION_DENIED, BotStates.JOINED_RECORDING, BotStates.JOINED_RECORDING_PAUSED],
+            "to": BotStates.JOINED_RECORDING_PERMISSION_DENIED,
+        },
         # App session events
         BotEventTypes.APP_SESSION_CONNECTION_REQUESTED: {
             "from": BotStates.READY,
@@ -1173,11 +1170,6 @@
         BotEventTypes.APP_SESSION_DISCONNECTED: {
             "from": BotStates.DISCONNECTING,
             "to": BotStates.POST_PROCESSING,
-=======
-        BotEventTypes.BOT_RECORDING_PERMISSION_DENIED: {
-            "from": [BotStates.JOINED_NOT_RECORDING, BotStates.JOINED_RECORDING_PERMISSION_DENIED, BotStates.JOINED_RECORDING, BotStates.JOINED_RECORDING_PAUSED],
-            "to": BotStates.JOINED_RECORDING_PERMISSION_DENIED,
->>>>>>> 570a1255
         },
     }
 
