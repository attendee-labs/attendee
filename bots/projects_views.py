import base64
import json
import logging
import os
import uuid

import stripe
from allauth.account.utils import send_email_confirmation
from django.conf import settings
from django.contrib.auth.mixins import LoginRequiredMixin
from django.core.exceptions import PermissionDenied, ValidationError
from django.db import models, transaction
from django.http import HttpResponse, QueryDict
from django.shortcuts import get_object_or_404, redirect, render
from django.urls import reverse
from django.views import View
from django.views.generic import ListView

from accounts.models import User, UserRole

from .bots_api_utils import BotCreationSource, create_bot, create_webhook_subscription
from .launch_bot_utils import launch_bot
from .models import (
    ApiKey,
    Bot,
    BotEvent,
    BotEventSubTypes,
    BotEventTypes,
    BotStates,
    Calendar,
    CalendarEvent,
    CalendarPlatform,
    CalendarStates,
    ChatMessage,
    Credentials,
    CreditTransaction,
    Participant,
    ParticipantEventTypes,
    Project,
    ProjectAccess,
    Recording,
    RecordingStates,
    RecordingTranscriptionStates,
    RecordingTypes,
    Utterance,
    WebhookDeliveryAttempt,
    WebhookDeliveryAttemptStatus,
    WebhookSecret,
    WebhookSubscription,
    WebhookTriggerTypes,
)
from .stripe_utils import credit_amount_for_purchase_amount_dollars, process_checkout_session_completed
from .utils import generate_recordings_json_for_bot_detail_view

logger = logging.getLogger(__name__)


def get_project_for_user(user, project_object_id):
    project = get_object_or_404(Project, object_id=project_object_id, organization=user.organization)
    # If you're an admin you can access any project in the organization
    if user.role != UserRole.ADMIN and not ProjectAccess.objects.filter(project=project, user=user).exists():
        raise PermissionDenied
    return project


def get_webhook_subscription_for_user(user, webhook_subscription_object_id):
    webhook_subscription = get_object_or_404(WebhookSubscription, object_id=webhook_subscription_object_id, project__organization=user.organization)
    # If you're an admin you can access any webhook subscription in the organization
    if user.role != UserRole.ADMIN and not ProjectAccess.objects.filter(project=webhook_subscription.project, user=user).exists():
        raise PermissionDenied
    return webhook_subscription


def get_api_key_for_user(user, api_key_object_id):
    api_key = get_object_or_404(ApiKey, object_id=api_key_object_id, project__organization=user.organization)
    # If you're an admin you can access any api key in the organization
    if user.role != UserRole.ADMIN and not ProjectAccess.objects.filter(project=api_key.project, user=user).exists():
        raise PermissionDenied
    return api_key


def get_calendar_for_user(user, calendar_object_id):
    calendar = get_object_or_404(Calendar, object_id=calendar_object_id, project__organization=user.organization)
    # If you're an admin you can access any calendar in the organization
    if user.role != UserRole.ADMIN and not ProjectAccess.objects.filter(project=calendar.project, user=user).exists():
        raise PermissionDenied
    return calendar


def get_calendar_event_for_user(user, calendar_event_object_id):
    calendar_event = get_object_or_404(CalendarEvent, object_id=calendar_event_object_id, calendar__project__organization=user.organization)
    # If you're an admin you can access any calendar event in the organization
    if user.role != UserRole.ADMIN and not ProjectAccess.objects.filter(project=calendar_event.calendar.project, user=user).exists():
        raise PermissionDenied
    return calendar_event


def get_partial_for_credential_type(credential_type, request, context):
    if credential_type == Credentials.CredentialTypes.ZOOM_OAUTH:
        return render(request, "projects/partials/zoom_credentials.html", context)
    elif credential_type == Credentials.CredentialTypes.DEEPGRAM:
        return render(request, "projects/partials/deepgram_credentials.html", context)
    elif credential_type == Credentials.CredentialTypes.GLADIA:
        return render(request, "projects/partials/gladia_credentials.html", context)
    elif credential_type == Credentials.CredentialTypes.OPENAI:
        return render(request, "projects/partials/openai_credentials.html", context)
    elif credential_type == Credentials.CredentialTypes.GOOGLE_TTS:
        return render(request, "projects/partials/google_tts_credentials.html", context)
    elif credential_type == Credentials.CredentialTypes.ASSEMBLY_AI:
        return render(request, "projects/partials/assembly_ai_credentials.html", context)
    elif credential_type == Credentials.CredentialTypes.SARVAM:
        return render(request, "projects/partials/sarvam_credentials.html", context)
    elif credential_type == Credentials.CredentialTypes.ELEVENLABS:
        return render(request, "projects/partials/elevenlabs_credentials.html", context)
    elif credential_type == Credentials.CredentialTypes.TEAMS_BOT_LOGIN:
        return render(request, "projects/partials/teams_bot_login_credentials.html", context)
    elif credential_type == Credentials.CredentialTypes.EXTERNAL_MEDIA_STORAGE:
        return render(request, "projects/partials/external_media_storage_credentials.html", context)
    else:
        return HttpResponse("Cannot render the partial for this credential type", status=400)


class AdminRequiredMixin(LoginRequiredMixin):
    """
    Mixin for class-based views that can only be accessed by admin users.
    Inherits from LoginRequiredMixin to ensure user is authenticated first.
    """

    def dispatch(self, request, *args, **kwargs):
        # First check if user is authenticated (handled by LoginRequiredMixin)
        if not request.user.is_authenticated:
            return self.handle_no_permission()

        # Then check if user is admin
        if request.user.role != UserRole.ADMIN:
            raise PermissionDenied("Only administrators can access this resource.")

        return super().dispatch(request, *args, **kwargs)


class ProjectUrlContextMixin:
    def get_project_context(self, object_id, project):
        return {
            "project": project,
            "charge_credits_for_bots_setting": settings.CHARGE_CREDITS_FOR_BOTS,
            "user_projects": Project.accessible_to(self.request.user),
            "UserRole": UserRole,
            "debug_mode": True if settings.DEBUG else False,
        }


class ProjectDashboardView(LoginRequiredMixin, ProjectUrlContextMixin, View):
    def get(self, request, object_id):
        try:
            project = get_project_for_user(user=request.user, project_object_id=object_id)
        except:
            return redirect("/")

        # Quick start guide status checks
        zoom_credentials = Credentials.objects.filter(project=project, credential_type=Credentials.CredentialTypes.ZOOM_OAUTH).exists()

        deepgram_credentials = Credentials.objects.filter(project=project, credential_type=Credentials.CredentialTypes.DEEPGRAM).exists()

        has_api_keys = ApiKey.objects.filter(project=project).exists()

        has_ended_bots = Bot.objects.filter(project=project, state=BotStates.ENDED).exists()

        has_created_bots_via_api = BotEvent.objects.filter(bot__project=project, event_type=BotEventTypes.JOIN_REQUESTED, metadata__source=BotCreationSource.API).exists()

        context = self.get_project_context(object_id, project)
        context.update(
            {
                "quick_start": {
                    "has_credentials": zoom_credentials and deepgram_credentials,
                    "has_api_keys": has_api_keys,
                    "has_ended_bots": has_ended_bots,
                    "has_created_bots_via_api": has_created_bots_via_api,
                },
            }
        )

        return render(request, "projects/project_dashboard.html", context)


class ProjectApiKeysView(LoginRequiredMixin, ProjectUrlContextMixin, View):
    def get(self, request, object_id):
        project = get_project_for_user(user=request.user, project_object_id=object_id)
        context = self.get_project_context(object_id, project)
        context["api_keys"] = ApiKey.objects.filter(project=project).order_by("-created_at")
        return render(request, "projects/project_api_keys.html", context)


class CreateApiKeyView(LoginRequiredMixin, View):
    def post(self, request, object_id):
        project = get_project_for_user(user=request.user, project_object_id=object_id)
        name = request.POST.get("name")

        if not name:
            return HttpResponse("Name is required", status=400)

        api_key_instance, api_key = ApiKey.create(project=project, name=name)

        # Render the success modal content
        return render(
            request,
            "projects/partials/api_key_created_modal.html",
            {"api_key": api_key, "name": name},
        )


class DeleteApiKeyView(LoginRequiredMixin, ProjectUrlContextMixin, View):
    def delete(self, request, object_id, key_object_id):
        api_key = get_api_key_for_user(user=request.user, api_key_object_id=key_object_id)
        api_key.delete()
        context = self.get_project_context(object_id, api_key.project)
        context["api_keys"] = ApiKey.objects.filter(project=api_key.project).order_by("-created_at")
        return render(request, "projects/project_api_keys.html", context)


class RedirectToDashboardView(LoginRequiredMixin, View):
    def get(self, request, object_id, extra=None):
        return redirect("bots:project-dashboard", object_id=object_id)


class CreateCredentialsView(LoginRequiredMixin, ProjectUrlContextMixin, View):
    def post(self, request, object_id):
        project = get_project_for_user(user=request.user, project_object_id=object_id)

        try:
            credential_type = int(request.POST.get("credential_type"))
            if credential_type not in [choice[0] for choice in Credentials.CredentialTypes.choices]:
                return HttpResponse("Invalid credential type", status=400)

            # Get or create the credential instance
            credential, created = Credentials.objects.get_or_create(project=project, credential_type=credential_type)

            # Parse the credentials data based on type
            if credential_type == Credentials.CredentialTypes.ZOOM_OAUTH:
                credentials_data = {
                    "client_id": request.POST.get("client_id"),
                    "client_secret": request.POST.get("client_secret"),
                }

                if not all(credentials_data.values()):
                    return HttpResponse("Missing required credentials data", status=400)

            elif credential_type == Credentials.CredentialTypes.DEEPGRAM:
                credentials_data = {"api_key": request.POST.get("api_key")}

                if not all(credentials_data.values()):
                    return HttpResponse("Missing required credentials data", status=400)
            elif credential_type == Credentials.CredentialTypes.GLADIA:
                credentials_data = {"api_key": request.POST.get("api_key")}

                if not all(credentials_data.values()):
                    return HttpResponse("Missing required credentials data", status=400)
            elif credential_type == Credentials.CredentialTypes.OPENAI:
                credentials_data = {"api_key": request.POST.get("api_key")}

                if not all(credentials_data.values()):
                    return HttpResponse("Missing required credentials data", status=400)
            elif credential_type == Credentials.CredentialTypes.ASSEMBLY_AI:
                credentials_data = {"api_key": request.POST.get("api_key")}

                if not all(credentials_data.values()):
                    return HttpResponse("Missing required credentials data", status=400)
            elif credential_type == Credentials.CredentialTypes.SARVAM:
                credentials_data = {"api_key": request.POST.get("api_key")}

                if not all(credentials_data.values()):
                    return HttpResponse("Missing required credentials data", status=400)
            elif credential_type == Credentials.CredentialTypes.ELEVENLABS:
                credentials_data = {"api_key": request.POST.get("api_key")}

                if not all(credentials_data.values()):
                    return HttpResponse("Missing required credentials data", status=400)
            elif credential_type == Credentials.CredentialTypes.KYUTAI:
                credentials_data = {
                    "server_url": request.POST.get("server_url"),
                }
                # Only include api_key if it's provided
                api_key = request.POST.get("api_key")
                if api_key:
                    credentials_data["api_key"] = api_key

                if not credentials_data.get("server_url"):
                    return HttpResponse("Missing required credentials data", status=400)
            elif credential_type == Credentials.CredentialTypes.GOOGLE_TTS:
                credentials_data = {"service_account_json": request.POST.get("service_account_json")}

                if not all(credentials_data.values()):
                    return HttpResponse("Missing required credentials data", status=400)
            elif credential_type == Credentials.CredentialTypes.TEAMS_BOT_LOGIN:
                credentials_data = {"username": request.POST.get("username"), "password": request.POST.get("password")}

                if not all(credentials_data.values()):
                    return HttpResponse("Missing required credentials data", status=400)
            elif credential_type == Credentials.CredentialTypes.EXTERNAL_MEDIA_STORAGE:
                credentials_data = {"access_key_id": request.POST.get("access_key_id"), "access_key_secret": request.POST.get("access_key_secret"), "endpoint_url": request.POST.get("endpoint_url"), "region_name": request.POST.get("region_name")}

                if not credentials_data.get("access_key_id") or not credentials_data.get("access_key_secret") or (not credentials_data.get("endpoint_url") and not credentials_data.get("region_name")):
                    return HttpResponse("Missing required credentials data", status=400)
            else:
                return HttpResponse("Unsupported credential type", status=400)

            # Store the encrypted credentials
            credential.set_credentials(credentials_data)

            # Return the entire settings page with updated context
            context = self.get_project_context(object_id, project)
            context["credentials"] = credential.get_credentials()
            context["credential_type"] = credential.credential_type
<<<<<<< HEAD
            if credential.credential_type == Credentials.CredentialTypes.ZOOM_OAUTH:
                return render(request, "projects/partials/zoom_credentials.html", context)
            elif credential.credential_type == Credentials.CredentialTypes.DEEPGRAM:
                return render(request, "projects/partials/deepgram_credentials.html", context)
            elif credential.credential_type == Credentials.CredentialTypes.GLADIA:
                return render(request, "projects/partials/gladia_credentials.html", context)
            elif credential.credential_type == Credentials.CredentialTypes.OPENAI:
                return render(request, "projects/partials/openai_credentials.html", context)
            elif credential.credential_type == Credentials.CredentialTypes.ASSEMBLY_AI:
                return render(request, "projects/partials/assembly_ai_credentials.html", context)
            elif credential.credential_type == Credentials.CredentialTypes.SARVAM:
                return render(request, "projects/partials/sarvam_credentials.html", context)
            elif credential.credential_type == Credentials.CredentialTypes.ELEVENLABS:
                return render(request, "projects/partials/elevenlabs_credentials.html", context)
            elif credential.credential_type == Credentials.CredentialTypes.KYUTAI:
                return render(request, "projects/partials/kyutai_credentials.html", context)
            elif credential.credential_type == Credentials.CredentialTypes.GOOGLE_TTS:
                return render(request, "projects/partials/google_tts_credentials.html", context)
            elif credential.credential_type == Credentials.CredentialTypes.TEAMS_BOT_LOGIN:
                return render(request, "projects/partials/teams_bot_login_credentials.html", context)
            elif credential.credential_type == Credentials.CredentialTypes.EXTERNAL_MEDIA_STORAGE:
                return render(request, "projects/partials/external_media_storage_credentials.html", context)
            else:
                return HttpResponse("Cannot render the partial for this credential type", status=400)
=======

            # Render the appropriate partial based on credential type
            return get_partial_for_credential_type(credential.credential_type, request, context)
>>>>>>> 8385791c

        except Exception as e:
            return HttpResponse(str(e), status=400)


class DeleteCredentialsView(LoginRequiredMixin, ProjectUrlContextMixin, View):
    def post(self, request, object_id):
        project = get_project_for_user(user=request.user, project_object_id=object_id)

        try:
            credential_type = int(request.POST.get("credential_type"))
            if credential_type not in [choice[0] for choice in Credentials.CredentialTypes.choices]:
                return HttpResponse("Invalid credential type", status=400)

            # Find and delete the credential
            credential = Credentials.objects.filter(project=project, credential_type=credential_type).first()

            if credential:
                credential.delete()

            # Return the updated partial for the specific credential type
            context = self.get_project_context(object_id, project)
            context["credentials"] = None
            context["credential_type"] = credential_type

            # Render the appropriate partial based on credential type
            return get_partial_for_credential_type(credential_type, request, context)

        except Exception as e:
            error_id = str(uuid.uuid4())
            logger.error(f"Error deleting credentials (error_id={error_id}): {e}")
            return HttpResponse(f"Error deleting credentials. Error ID: {error_id}", status=400)


class ProjectCredentialsView(LoginRequiredMixin, ProjectUrlContextMixin, View):
    def get(self, request, object_id):
        project = get_project_for_user(user=request.user, project_object_id=object_id)

        # Try to get existing credentials
        zoom_credentials = Credentials.objects.filter(project=project, credential_type=Credentials.CredentialTypes.ZOOM_OAUTH).first()

        deepgram_credentials = Credentials.objects.filter(project=project, credential_type=Credentials.CredentialTypes.DEEPGRAM).first()

        gladia_credentials = Credentials.objects.filter(project=project, credential_type=Credentials.CredentialTypes.GLADIA).first()

        openai_credentials = Credentials.objects.filter(project=project, credential_type=Credentials.CredentialTypes.OPENAI).first()

        google_tts_credentials = Credentials.objects.filter(project=project, credential_type=Credentials.CredentialTypes.GOOGLE_TTS).first()

        assembly_ai_credentials = Credentials.objects.filter(project=project, credential_type=Credentials.CredentialTypes.ASSEMBLY_AI).first()

        sarvam_credentials = Credentials.objects.filter(project=project, credential_type=Credentials.CredentialTypes.SARVAM).first()

        elevenlabs_credentials = Credentials.objects.filter(project=project, credential_type=Credentials.CredentialTypes.ELEVENLABS).first()

        kyutai_credentials = Credentials.objects.filter(project=project, credential_type=Credentials.CredentialTypes.KYUTAI).first()

        teams_bot_login_credentials = Credentials.objects.filter(project=project, credential_type=Credentials.CredentialTypes.TEAMS_BOT_LOGIN).first()

        external_media_storage_credentials = Credentials.objects.filter(project=project, credential_type=Credentials.CredentialTypes.EXTERNAL_MEDIA_STORAGE).first()

        context = self.get_project_context(object_id, project)
        context.update(
            {
                "zoom_credentials": zoom_credentials.get_credentials() if zoom_credentials else None,
                "zoom_credential_type": Credentials.CredentialTypes.ZOOM_OAUTH,
                "deepgram_credentials": deepgram_credentials.get_credentials() if deepgram_credentials else None,
                "deepgram_credential_type": Credentials.CredentialTypes.DEEPGRAM,
                "google_tts_credentials": google_tts_credentials.get_credentials() if google_tts_credentials else None,
                "google_tts_credential_type": Credentials.CredentialTypes.GOOGLE_TTS,
                "gladia_credentials": gladia_credentials.get_credentials() if gladia_credentials else None,
                "gladia_credential_type": Credentials.CredentialTypes.GLADIA,
                "openai_credentials": openai_credentials.get_credentials() if openai_credentials else None,
                "openai_credential_type": Credentials.CredentialTypes.OPENAI,
                "assembly_ai_credentials": assembly_ai_credentials.get_credentials() if assembly_ai_credentials else None,
                "assembly_ai_credential_type": Credentials.CredentialTypes.ASSEMBLY_AI,
                "sarvam_credentials": sarvam_credentials.get_credentials() if sarvam_credentials else None,
                "sarvam_credential_type": Credentials.CredentialTypes.SARVAM,
                "elevenlabs_credentials": elevenlabs_credentials.get_credentials() if elevenlabs_credentials else None,
                "elevenlabs_credential_type": Credentials.CredentialTypes.ELEVENLABS,
                "kyutai_credentials": kyutai_credentials.get_credentials() if kyutai_credentials else None,
                "kyutai_credential_type": Credentials.CredentialTypes.KYUTAI,
                "teams_bot_login_credentials": teams_bot_login_credentials.get_credentials() if teams_bot_login_credentials else None,
                "teams_bot_login_credential_type": Credentials.CredentialTypes.TEAMS_BOT_LOGIN,
                "external_media_storage_credentials": external_media_storage_credentials.get_credentials() if external_media_storage_credentials else None,
                "external_media_storage_credential_type": Credentials.CredentialTypes.EXTERNAL_MEDIA_STORAGE,
            }
        )

        return render(request, "projects/project_credentials.html", context)


class ProjectBotsView(LoginRequiredMixin, ProjectUrlContextMixin, ListView):
    template_name = "projects/project_bots.html"
    context_object_name = "bots"
    paginate_by = 20

    def get_queryset(self):
        project = get_project_for_user(user=self.request.user, project_object_id=self.kwargs["object_id"])

        # Start with the base queryset
        queryset = Bot.objects.filter(project=project)

        # Apply date filters if provided
        start_date = self.request.GET.get("start_date")
        end_date = self.request.GET.get("end_date")

        if start_date:
            queryset = queryset.filter(created_at__gte=start_date)
        if end_date:
            # Add 1 day to include the end date fully
            from datetime import datetime, timedelta

            try:
                end_date_obj = datetime.strptime(end_date, "%Y-%m-%d")
                end_date_obj = end_date_obj + timedelta(days=1)
                queryset = queryset.filter(created_at__lt=end_date_obj)
            except (ValueError, TypeError):
                # Handle invalid date format
                pass

        # Apply state filters if provided
        states = self.request.GET.getlist("states")
        if states:
            # Convert string values to integers
            try:
                state_values = [int(state) for state in states if state.isdigit()]
                if state_values:
                    queryset = queryset.filter(state__in=state_values)
            except (ValueError, TypeError):
                # Handle invalid state values
                pass

        # Apply search filter if provided
        search_query = self.request.GET.get("search", "").strip()
        if search_query:
            queryset = queryset.filter(models.Q(object_id__icontains=search_query) | models.Q(meeting_url__icontains=search_query) | models.Q(name__icontains=search_query))

        # Get the latest bot event type and subtype for each bot using subquery annotations
        latest_event_subquery_base = BotEvent.objects.filter(bot=models.OuterRef("pk")).order_by("-created_at")
        latest_event_type = latest_event_subquery_base.values("event_type")[:1]
        latest_event_sub_type = latest_event_subquery_base.values("event_sub_type")[:1]

        # Apply annotations and ordering
        queryset = queryset.annotate(last_event_type=models.Subquery(latest_event_type), last_event_sub_type=models.Subquery(latest_event_sub_type)).order_by("-created_at")

        # Add display names for the event types
        for bot in queryset:
            if bot.last_event_type:
                bot.last_event_type_display = dict(BotEventTypes.choices).get(bot.last_event_type, str(bot.last_event_type))
            if bot.last_event_sub_type:
                bot.last_event_sub_type_display = dict(BotEventSubTypes.choices).get(bot.last_event_sub_type, str(bot.last_event_sub_type))

        return queryset

    def get_context_data(self, **kwargs):
        context = super().get_context_data(**kwargs)
        project = get_project_for_user(user=self.request.user, project_object_id=self.kwargs["object_id"])
        context.update(self.get_project_context(self.kwargs["object_id"], project))

        # Add BotStates for the template
        context["BotStates"] = BotStates

        # Add filter parameters to context for maintaining state
        context["filter_params"] = {"start_date": self.request.GET.get("start_date", ""), "end_date": self.request.GET.get("end_date", ""), "states": self.request.GET.getlist("states"), "search": self.request.GET.get("search", "")}

        # Add flag to detect if create modal should be automatically opened
        context["open_create_modal"] = self.request.GET.get("open_create_modal") == "true"

        # Check if any bots in the current page have a join_at value
        context["has_scheduled_bots"] = any(bot.join_at is not None for bot in context["bots"])

        return context


class ProjectCalendarsView(LoginRequiredMixin, ProjectUrlContextMixin, ListView):
    template_name = "projects/project_calendars.html"
    context_object_name = "calendars"
    paginate_by = 20

    def get_queryset(self):
        project = get_project_for_user(user=self.request.user, project_object_id=self.kwargs["object_id"])

        # Start with the base queryset
        queryset = Calendar.objects.filter(project=project)

        # Apply date filters if provided
        start_date = self.request.GET.get("start_date")
        end_date = self.request.GET.get("end_date")

        if start_date:
            queryset = queryset.filter(created_at__gte=start_date)
        if end_date:
            # Add 1 day to include the end date fully
            from datetime import datetime, timedelta

            try:
                end_date_obj = datetime.strptime(end_date, "%Y-%m-%d")
                end_date_obj = end_date_obj + timedelta(days=1)
                queryset = queryset.filter(created_at__lt=end_date_obj)
            except (ValueError, TypeError):
                # Handle invalid date format
                pass

        # Apply state filters if provided
        states = self.request.GET.getlist("states")
        if states:
            # Convert string values to integers
            try:
                state_values = [int(state) for state in states if state.isdigit()]
                if state_values:
                    queryset = queryset.filter(state__in=state_values)
            except (ValueError, TypeError):
                # Handle invalid state values
                pass

        # Apply deduplication key filter if provided
        deduplication_key = self.request.GET.get("deduplication_key")
        if deduplication_key:
            # Filter for calendars with specific deduplication key
            queryset = queryset.filter(deduplication_key__icontains=deduplication_key)

        # Order by most recently created
        queryset = queryset.order_by("-created_at")

        return queryset

    def get_context_data(self, **kwargs):
        context = super().get_context_data(**kwargs)
        project = get_project_for_user(user=self.request.user, project_object_id=self.kwargs["object_id"])
        context.update(self.get_project_context(self.kwargs["object_id"], project))

        # Add CalendarStates and CalendarPlatform for the template
        context["CalendarStates"] = CalendarStates
        context["CalendarPlatform"] = CalendarPlatform

        # Add filter parameters to context for maintaining state
        context["filter_params"] = {
            "start_date": self.request.GET.get("start_date", ""),
            "end_date": self.request.GET.get("end_date", ""),
            "states": self.request.GET.getlist("states"),
            "deduplication_key": self.request.GET.get("deduplication_key", ""),
        }

        return context


class ProjectCalendarDetailView(LoginRequiredMixin, ProjectUrlContextMixin, ListView):
    template_name = "projects/project_calendar_detail.html"
    context_object_name = "calendar_events"
    paginate_by = 20

    def get_calendar(self):
        """Get the calendar object, cached for multiple calls"""
        if not hasattr(self, "_calendar"):
            try:
                self._calendar = get_calendar_for_user(user=self.request.user, calendar_object_id=self.kwargs["calendar_object_id"])
            except PermissionDenied:
                self._calendar = None
        return self._calendar

    def get_queryset(self):
        calendar = self.get_calendar()
        if not calendar:
            return []

        # Get calendar events for this calendar, ordered by start time (most recent first)
        return calendar.events.all().order_by("-start_time")

    def get(self, request, object_id, calendar_object_id):
        # Check if calendar exists, if not redirect
        calendar = self.get_calendar()
        if not calendar:
            return redirect("bots:project-calendars", object_id=object_id)

        # Check if project from url is the same as the calendar's project
        if calendar.project.object_id != object_id:
            return redirect("bots:project-calendars", object_id=object_id)

        # Continue with normal ListView processing
        return super().get(request, object_id, calendar_object_id)

    def get_context_data(self, **kwargs):
        context = super().get_context_data(**kwargs)
        calendar = self.get_calendar()
        project = get_project_for_user(user=self.request.user, project_object_id=self.kwargs["object_id"])

        # Get webhook delivery attempts for this calendar (from calendar-related webhook subscriptions)
        webhook_delivery_attempts = WebhookDeliveryAttempt.objects.filter(calendar=calendar).select_related("webhook_subscription").order_by("-created_at")

        context.update(self.get_project_context(self.kwargs["object_id"], project))
        context.update(
            {
                "calendar": calendar,
                "CalendarStates": CalendarStates,
                "CalendarPlatform": CalendarPlatform,
                "webhook_delivery_attempts": webhook_delivery_attempts,
                "WebhookDeliveryAttemptStatus": WebhookDeliveryAttemptStatus,
            }
        )

        return context


class ProjectCalendarEventDetailView(LoginRequiredMixin, ProjectUrlContextMixin, View):
    def get(self, request, object_id, calendar_object_id, event_object_id):
        project = get_project_for_user(user=request.user, project_object_id=object_id)

        calendar_event = get_calendar_event_for_user(user=request.user, calendar_event_object_id=event_object_id)

        # Verify the calendar event belongs to the specified calendar
        if calendar_event.calendar.object_id != calendar_object_id:
            return redirect("bots:project-calendar-detail", object_id=object_id, calendar_object_id=calendar_object_id)

        # Check if project from url is the same as the calendar's project
        if calendar_event.calendar.project.object_id != object_id:
            return redirect("bots:project-calendar-detail", object_id=object_id, calendar_object_id=calendar_object_id)

        # Get any bots that were created for this calendar event
        bots_for_event = Bot.objects.filter(calendar_event=calendar_event).order_by("-created_at")

        context = self.get_project_context(object_id, project)
        context.update(
            {
                "calendar": calendar_event.calendar,
                "calendar_event": calendar_event,
                "bots_for_event": bots_for_event,
                "CalendarStates": CalendarStates,
                "CalendarPlatform": CalendarPlatform,
                "BotStates": BotStates,
            }
        )

        return render(request, "projects/project_calendar_event_detail.html", context)


class ProjectBotDetailView(LoginRequiredMixin, ProjectUrlContextMixin, View):
    def get(self, request, object_id, bot_object_id):
        project = get_project_for_user(user=request.user, project_object_id=object_id)

        try:
            bot = (
                Bot.objects.select_related()
                .prefetch_related(
                    "bot_events__debug_screenshots",
                )
                .get(object_id=bot_object_id, project=project)
            )
        except Bot.DoesNotExist:
            # Redirect to bots list if bot not found
            return redirect("bots:project-bots", object_id=object_id)

        # Get webhook delivery attempts for this bot (from both project-level and bot-specific webhook subscriptions)
        webhook_delivery_attempts = WebhookDeliveryAttempt.objects.filter(bot=bot).select_related("webhook_subscription").order_by("-created_at")

        # Get chat messages for this bot
        chat_messages = ChatMessage.objects.filter(bot=bot).select_related("participant").order_by("created_at")

        # Get participants and participant events for this bot
        participants = Participant.objects.filter(bot=bot, is_the_bot=False).prefetch_related("events").order_by("created_at")

        # Get resource snapshots for this bot
        resource_snapshots = bot.resource_snapshots.all().order_by("created_at")

        # Calculate maximum values from resource snapshots
        max_ram_usage = 0
        max_cpu_usage = 0
        if resource_snapshots.exists():
            for snapshot in resource_snapshots:
                data = snapshot.data
                ram_usage = data.get("ram_usage_megabytes", 0)
                cpu_usage = data.get("cpu_usage_millicores", 0)

                if ram_usage > max_ram_usage:
                    max_ram_usage = ram_usage
                if cpu_usage > max_cpu_usage:
                    max_cpu_usage = cpu_usage

        context = self.get_project_context(object_id, project)
        context.update(
            {
                "bot": bot,
                "BotStates": BotStates,
                "webhook_delivery_attempts": webhook_delivery_attempts,
                "chat_messages": chat_messages,
                "participants": participants,
                "ParticipantEventTypes": ParticipantEventTypes,
                "WebhookDeliveryAttemptStatus": WebhookDeliveryAttemptStatus,
                "credits_consumed": -sum([t.credits_delta() for t in bot.credit_transactions.all()]) if bot.credit_transactions.exists() else None,
                "resource_snapshots": resource_snapshots,
                "max_ram_usage": max_ram_usage,
                "max_cpu_usage": max_cpu_usage,
            }
        )

        return render(request, "projects/project_bot_detail.html", context)


class ProjectBotRecordingsView(LoginRequiredMixin, ProjectUrlContextMixin, View):
    def get(self, request, object_id, bot_object_id):
        project = get_project_for_user(user=request.user, project_object_id=object_id)

        try:
            bot = (
                Bot.objects.select_related()
                .prefetch_related(
                    models.Prefetch(
                        "recordings",
                        queryset=Recording.objects.prefetch_related(
                            models.Prefetch(
                                "utterances",
                                queryset=Utterance.objects.select_related("participant"),
                            ),
                        ),
                    ),
                )
                .get(object_id=bot_object_id, project=project)
            )
        except Bot.DoesNotExist:
            # Redirect to bots list if bot not found
            return redirect("bots:project-bots", object_id=object_id)

        context = {
            "RecordingStates": RecordingStates,
            "RecordingTypes": RecordingTypes,
            "RecordingTranscriptionStates": RecordingTranscriptionStates,
            "recordings": generate_recordings_json_for_bot_detail_view(bot),
        }

        return render(request, "projects/partials/project_bot_recordings.html", context)


class ProjectWebhooksView(LoginRequiredMixin, ProjectUrlContextMixin, View):
    def get(self, request, object_id):
        project = get_project_for_user(user=request.user, project_object_id=object_id)

        # Get or create webhook secret for the project
        webhook_secret, created = WebhookSecret.objects.get_or_create(project=project)

        context = self.get_project_context(object_id, project)
        # Only show project-level webhooks, not bot-level ones
        context["webhooks"] = project.webhook_subscriptions.filter(bot__isnull=True).order_by("-created_at")
        context["webhook_options"] = [trigger_type for trigger_type in WebhookTriggerTypes]
        context["webhook_secret"] = base64.b64encode(webhook_secret.get_secret()).decode("utf-8")
        context["REQUIRE_HTTPS_WEBHOOKS"] = settings.REQUIRE_HTTPS_WEBHOOKS
        return render(request, "projects/project_webhooks.html", context)


class ProjectProjectView(AdminRequiredMixin, ProjectUrlContextMixin, View):
    def get(self, request, object_id):
        project = get_project_for_user(user=request.user, project_object_id=object_id)
        context = self.get_project_context(object_id, project)
        context["users_with_access"] = project.users_with_access()
        return render(request, "projects/project_project.html", context)


class ProjectTeamView(AdminRequiredMixin, ProjectUrlContextMixin, View):
    def get(self, request, object_id):
        project = get_project_for_user(user=request.user, project_object_id=object_id)

        # Get all users in the organization with invited_by data and their project access
        users = request.user.organization.users.select_related("invited_by").prefetch_related("project_accesses__project").order_by("-is_active", "id")

        context = self.get_project_context(object_id, project)
        context["users"] = users
        # Needed for the checkbox list for choosing which products a user can access
        context["projects"] = request.user.organization.projects.all()
        return render(request, "projects/project_team.html", context)


class EditUserView(AdminRequiredMixin, ProjectUrlContextMixin, View):
    def post(self, request, object_id):
        user_object_id = request.POST.get("user_object_id")
        is_admin = request.POST.get("is_admin") == "true"
        is_active = request.POST.get("is_active") == "true"
        selected_project_ids = request.POST.getlist("project_access")

        if not user_object_id:
            return HttpResponse("User ID is required", status=400)

        # Get the user to be edited
        user_to_edit = get_object_or_404(User, object_id=user_object_id, organization=request.user.organization)

        # Prevent editing yourself
        if user_to_edit.id == request.user.id:
            return HttpResponse("You cannot edit your own account", status=400)

        # Validate project selection for regular users
        if not is_admin and not selected_project_ids:
            return HttpResponse("Please select at least one project for regular users", status=400)

        # Validate that selected projects exist and belong to the organization
        if not is_admin and selected_project_ids:
            valid_projects = Project.objects.filter(object_id__in=selected_project_ids, organization=request.user.organization)
            if len(valid_projects) != len(selected_project_ids):
                return HttpResponse("Invalid project selection", status=400)

        try:
            with transaction.atomic():
                # Update user role
                user_role = UserRole.ADMIN if is_admin else UserRole.REGULAR_USER
                user_to_edit.role = user_role

                # Update user active status
                user_to_edit.is_active = is_active

                user_to_edit.save()

                # Update project access for regular users
                if not is_admin:
                    # Remove all existing project access
                    ProjectAccess.objects.filter(user=user_to_edit).delete()

                    # Add new project access entries
                    for project_id in selected_project_ids:
                        project_obj = Project.objects.get(object_id=project_id, organization=request.user.organization)
                        ProjectAccess.objects.create(project=project_obj, user=user_to_edit)
                else:
                    # If user is now admin, remove all project access entries
                    # since admins have access to all projects
                    ProjectAccess.objects.filter(user=user_to_edit).delete()

                # Return success response
                status_text = "active" if is_active else "disabled"
                role_text = "administrator" if is_admin else "regular user"
                return HttpResponse(f"User {user_to_edit.email} has been updated successfully. Role: {role_text}, Status: {status_text}.", status=200)

        except Exception as e:
            logger.error(f"Error updating user: {str(e)}")
            return HttpResponse("An error occurred while updating the user", status=500)


class InviteUserView(AdminRequiredMixin, ProjectUrlContextMixin, View):
    def get(self, request, object_id):
        project = get_project_for_user(user=request.user, project_object_id=object_id)
        context = self.get_project_context(object_id, project)
        return render(request, "projects/project_team.html", context)

    def post(self, request, object_id):
        get_project_for_user(user=request.user, project_object_id=object_id)
        email = request.POST.get("email")
        is_admin = request.POST.get("is_admin") == "true"
        selected_project_ids = request.POST.getlist("project_access")

        if not email:
            return HttpResponse("Email is required", status=400)

        # Check if user already exists
        if User.objects.filter(email=email).exists():
            return HttpResponse("A user with this email already exists", status=400)

        # Validate project selection for regular users
        if not is_admin and not selected_project_ids:
            return HttpResponse("Please select at least one project for regular users", status=400)

        # Validate that selected projects exist and belong to the organization
        if not is_admin and selected_project_ids:
            valid_projects = Project.objects.filter(object_id__in=selected_project_ids, organization=request.user.organization)
            if len(valid_projects) != len(selected_project_ids):
                return HttpResponse("Invalid project selection", status=400)

        try:
            with transaction.atomic():
                # Create the user with appropriate role
                user_role = UserRole.ADMIN if is_admin else UserRole.REGULAR_USER
                user = User.objects.create_user(
                    email=email,
                    username=str(uuid.uuid4()),
                    organization=request.user.organization,
                    invited_by=request.user,
                    is_active=True,
                    role=user_role,
                )

                # Create project access entries for regular users
                if not is_admin and selected_project_ids:
                    for project_id in selected_project_ids:
                        project = Project.objects.get(object_id=project_id, organization=request.user.organization)
                        ProjectAccess.objects.create(project=project, user=user)

                # Send verification email
                send_email_confirmation(request, user, email=email)

                # Return success response
                return HttpResponse("Invitation sent successfully", status=200)

        except Exception as e:
            logger.error(f"Error creating invited user: {str(e)}")
            return HttpResponse("An error occurred while sending the invitation", status=500)


class CreateWebhookView(LoginRequiredMixin, ProjectUrlContextMixin, View):
    def post(self, request, object_id):
        project = get_project_for_user(user=request.user, project_object_id=object_id)
        url = request.POST.get("url")
        triggers = request.POST.getlist("triggers[]")

        # Create webhook subscription using shared function
        try:
            create_webhook_subscription(url, triggers, project, bot=None)
        except ValidationError as e:
            return HttpResponse(e.messages[0], status=400)

        # Get the project's webhook secret for response
        webhook_secret = WebhookSecret.objects.get(project=project)

        return render(
            request,
            "projects/partials/webhook_subscription_created_modal.html",
            {
                "secret": base64.b64encode(webhook_secret.get_secret()).decode("utf-8"),
                "url": url,
                "triggers": triggers,
            },
        )


class DeleteWebhookView(LoginRequiredMixin, ProjectUrlContextMixin, View):
    def delete(self, request, object_id, webhook_object_id):
        webhook = get_webhook_subscription_for_user(user=request.user, webhook_subscription_object_id=webhook_object_id)
        webhook.delete()
        context = self.get_project_context(object_id, webhook.project)
        context["webhooks"] = WebhookSubscription.objects.filter(project=webhook.project, bot__isnull=True).order_by("-created_at")
        context["webhook_options"] = [trigger_type for trigger_type in WebhookTriggerTypes]
        context["REQUIRE_HTTPS_WEBHOOKS"] = settings.REQUIRE_HTTPS_WEBHOOKS
        return render(request, "projects/project_webhooks.html", context)


class ProjectBillingView(AdminRequiredMixin, ProjectUrlContextMixin, ListView):
    template_name = "projects/project_billing.html"
    context_object_name = "transactions"
    paginate_by = 20

    def get_queryset(self):
        project = get_project_for_user(user=self.request.user, project_object_id=self.kwargs["object_id"])
        return CreditTransaction.objects.filter(organization=project.organization).order_by("-created_at")

    def get_context_data(self, **kwargs):
        context = super().get_context_data(**kwargs)
        project = get_project_for_user(user=self.request.user, project_object_id=self.kwargs["object_id"])
        context.update(self.get_project_context(self.kwargs["object_id"], project))

        # Check if organization has a valid payment method
        has_payment_method = False
        if project.organization.autopay_stripe_customer_id:
            try:
                # Retrieve the customer to check for default payment method
                customer = stripe.Customer.retrieve(
                    project.organization.autopay_stripe_customer_id,
                    api_key=os.getenv("STRIPE_SECRET_KEY"),
                )
                # Check if customer has a default payment method
                has_payment_method = customer.invoice_settings.default_payment_method is not None
            except stripe.error.StripeError:
                # If there's an error querying Stripe, assume no payment method
                has_payment_method = False

        context["has_payment_method"] = has_payment_method
        return context


class CheckoutSuccessView(LoginRequiredMixin, ProjectUrlContextMixin, View):
    def get(self, request, object_id):
        session_id = request.GET.get("session_id")
        if not session_id:
            return HttpResponse("No session ID provided", status=400)

        # Retrieve the session details
        try:
            checkout_session = stripe.checkout.Session.retrieve(session_id, api_key=os.getenv("STRIPE_SECRET_KEY"))
        except Exception as e:
            return HttpResponse(f"Error retrieving session details: {e}", status=400)

        process_checkout_session_completed(checkout_session)

        return redirect(reverse("bots:project-billing", kwargs={"object_id": object_id}))


class CreateCheckoutSessionView(LoginRequiredMixin, ProjectUrlContextMixin, View):
    def post(self, request, object_id):
        # Get the purchase amount from the form submission
        try:
            purchase_amount = float(request.POST.get("purchase_amount", 50.0))
            if purchase_amount < 1:
                purchase_amount = 1.0
        except (ValueError, TypeError):
            purchase_amount = 50.0  # Default fallback

        credit_amount = credit_amount_for_purchase_amount_dollars(purchase_amount)

        # Convert purchase amount to cents for Stripe
        unit_amount = int(purchase_amount * 100)  # in cents

        if unit_amount > 1000000:  # $10000 limit
            return HttpResponse("The maximum purchase amount is $10000.", status=400)

        # Create checkout session
        checkout_session = stripe.checkout.Session.create(
            payment_method_types=["card"],
            line_items=[
                {
                    "price_data": {
                        "currency": "usd",
                        "product_data": {
                            "name": f"{credit_amount} Attendee Credits",
                            "description": f"Purchase {credit_amount} Attendee credits for your account",
                        },
                        "unit_amount": unit_amount,
                    },
                    "quantity": 1,
                }
            ],
            mode="payment",
            success_url=request.build_absolute_uri(reverse("bots:checkout-success", kwargs={"object_id": object_id})) + "?session_id={CHECKOUT_SESSION_ID}",
            cancel_url=request.build_absolute_uri(reverse("bots:project-billing", kwargs={"object_id": object_id})),
            metadata={
                "organization_id": str(request.user.organization.id),
                "user_id": str(request.user.id),
                "credit_amount": str(credit_amount),
            },
            api_key=os.getenv("STRIPE_SECRET_KEY"),
        )

        # Redirect directly to the Stripe checkout page
        return redirect(checkout_session.url)


class CreateBotView(LoginRequiredMixin, ProjectUrlContextMixin, View):
    def post(self, request, object_id):
        try:
            project = get_project_for_user(user=request.user, project_object_id=object_id)

            data = {
                "meeting_url": request.POST.get("meeting_url"),
                "bot_name": request.POST.get("bot_name") or "Meeting Bot",
            }

            bot, error = create_bot(data=data, source=BotCreationSource.DASHBOARD, project=project)
            if error:
                return HttpResponse(json.dumps(error), status=400)

            # If this is a scheduled bot, we don't want to launch it yet.
            if bot.state == BotStates.JOINING:
                launch_bot(bot)

            return HttpResponse("ok", status=200)
        except Exception as e:
            return HttpResponse(str(e), status=400)


class CreateProjectView(AdminRequiredMixin, View):
    def post(self, request):
        name = request.POST.get("name")

        if not name:
            return HttpResponse("Project name is required", status=400)

        if len(name) > 100:
            return HttpResponse("Project name must be less than 100 characters", status=400)

        # Create a new project for the user's organization
        project = Project.objects.create(name=name, organization=request.user.organization)

        # Redirect to the new project's dashboard
        return redirect("bots:project-dashboard", object_id=project.object_id)


class EditProjectView(AdminRequiredMixin, View):
    def put(self, request, object_id):
        project = get_project_for_user(user=request.user, project_object_id=object_id)

        # Parse the request body properly for PUT requests
        put_data = QueryDict(request.body)
        name = put_data.get("name")

        if not name:
            return HttpResponse("Project name is required", status=400)

        if len(name) > 100:
            return HttpResponse("Project name must be less than 100 characters", status=400)

        # Update the project name
        project.name = name
        project.save()

        return HttpResponse("ok", status=200)


class ProjectAutopayStripePortalView(AdminRequiredMixin, View):
    def post(self, request, object_id):
        """Create or update Stripe customer and redirect to billing portal for payment method setup."""
        project = get_project_for_user(user=request.user, project_object_id=object_id)
        organization = project.organization

        try:
            # Check if organization already has a Stripe customer
            if not organization.autopay_stripe_customer_id:
                # Create a new Stripe customer
                customer = stripe.Customer.create(
                    email=request.user.email,
                    name=organization.name,
                    metadata={
                        "organization_id": str(organization.id),
                        "user_id": str(request.user.id),
                    },
                    api_key=os.getenv("STRIPE_SECRET_KEY"),
                )

                # Save the customer ID to the organization
                organization.autopay_stripe_customer_id = customer.id
                organization.save()

            # Check if customer already has a default payment method
            customer = stripe.Customer.retrieve(
                organization.autopay_stripe_customer_id,
                api_key=os.getenv("STRIPE_SECRET_KEY"),
            )
            has_default_payment_method = customer.invoice_settings.default_payment_method is not None

            # Create billing portal session with conditional flow_data
            session_params = {
                "customer": organization.autopay_stripe_customer_id,
                "return_url": request.build_absolute_uri(reverse("projects:project-billing", args=[project.object_id])),
                "api_key": os.getenv("STRIPE_SECRET_KEY"),
            }

            # Only add flow_data if customer doesn't have a default payment method
            if not has_default_payment_method:
                session_params["flow_data"] = {"type": "payment_method_update"}

            session = stripe.billing_portal.Session.create(**session_params)

            # Redirect to the billing portal
            return redirect(session.url)

        except stripe.error.StripeError as e:
            error_id = str(uuid.uuid4())
            logger.error(f"Error setting up payment method (error_id={error_id}): {e}")
            return HttpResponse(f"Error setting up payment method. Error ID: {error_id}", status=400)
        except Exception as e:
            error_id = str(uuid.uuid4())
            logger.error(f"An error occurred setting up payment method (error_id={error_id}): {e}")
            return HttpResponse(f"An error occurred. Error ID: {error_id}", status=500)


class ProjectAutopayView(AdminRequiredMixin, View):
    def patch(self, request, object_id):
        """Update autopay settings for the organization."""
        project = get_project_for_user(user=request.user, project_object_id=object_id)
        organization = project.organization

        try:
            # Parse JSON body
            data = json.loads(request.body)
        except json.JSONDecodeError:
            return HttpResponse("Invalid JSON", status=400)

        # Validate and update autopay_enabled
        if "autopay_enabled" in data:
            autopay_enabled = data["autopay_enabled"]
            if not isinstance(autopay_enabled, bool):
                return HttpResponse("autopay_enabled must be a boolean", status=400)
            organization.autopay_enabled = autopay_enabled

        # Validate and update autopay_threshold_centricredits
        if "autopay_threshold_credits" in data:
            threshold_credits = data["autopay_threshold_credits"]
            if not isinstance(threshold_credits, (int, float)) or threshold_credits <= 0:
                return HttpResponse("Credit threshold must be a positive number", status=400)
            if threshold_credits > 10000:
                return HttpResponse("Credit threshold cannot exceed 10,000 credits", status=400)
            # Convert credits to centicredits
            organization.autopay_threshold_centricredits = int(threshold_credits * 100)

        # Validate and update autopay_amount_to_purchase_cents
        if "autopay_amount_dollars" in data:
            amount_dollars = data["autopay_amount_dollars"]
            if not isinstance(amount_dollars, (int, float)) or amount_dollars <= 0:
                return HttpResponse("Purchase amount must be a positive number", status=400)
            if amount_dollars < 10:
                return HttpResponse("Purchase amount must be at least $10", status=400)
            if amount_dollars > 10000:
                return HttpResponse("Purchase amount cannot exceed $10,000", status=400)
            # Convert dollars to cents
            organization.autopay_amount_to_purchase_cents = int(amount_dollars * 100)

        try:
            organization.save()
            return HttpResponse("Autopay settings updated successfully", status=200)
        except Exception as e:
            logger.error(f"Error saving autopay settings: {e}")
            return HttpResponse("Error saving autopay settings", status=500)<|MERGE_RESOLUTION|>--- conflicted
+++ resolved
@@ -114,6 +114,8 @@
         return render(request, "projects/partials/elevenlabs_credentials.html", context)
     elif credential_type == Credentials.CredentialTypes.TEAMS_BOT_LOGIN:
         return render(request, "projects/partials/teams_bot_login_credentials.html", context)
+    elif credential_type == Credentials.CredentialTypes.KYUTAI:
+        return render(request, "projects/partials/kyutai_credentials.html", context)
     elif credential_type == Credentials.CredentialTypes.EXTERNAL_MEDIA_STORAGE:
         return render(request, "projects/partials/external_media_storage_credentials.html", context)
     else:
@@ -310,36 +312,9 @@
             context = self.get_project_context(object_id, project)
             context["credentials"] = credential.get_credentials()
             context["credential_type"] = credential.credential_type
-<<<<<<< HEAD
-            if credential.credential_type == Credentials.CredentialTypes.ZOOM_OAUTH:
-                return render(request, "projects/partials/zoom_credentials.html", context)
-            elif credential.credential_type == Credentials.CredentialTypes.DEEPGRAM:
-                return render(request, "projects/partials/deepgram_credentials.html", context)
-            elif credential.credential_type == Credentials.CredentialTypes.GLADIA:
-                return render(request, "projects/partials/gladia_credentials.html", context)
-            elif credential.credential_type == Credentials.CredentialTypes.OPENAI:
-                return render(request, "projects/partials/openai_credentials.html", context)
-            elif credential.credential_type == Credentials.CredentialTypes.ASSEMBLY_AI:
-                return render(request, "projects/partials/assembly_ai_credentials.html", context)
-            elif credential.credential_type == Credentials.CredentialTypes.SARVAM:
-                return render(request, "projects/partials/sarvam_credentials.html", context)
-            elif credential.credential_type == Credentials.CredentialTypes.ELEVENLABS:
-                return render(request, "projects/partials/elevenlabs_credentials.html", context)
-            elif credential.credential_type == Credentials.CredentialTypes.KYUTAI:
-                return render(request, "projects/partials/kyutai_credentials.html", context)
-            elif credential.credential_type == Credentials.CredentialTypes.GOOGLE_TTS:
-                return render(request, "projects/partials/google_tts_credentials.html", context)
-            elif credential.credential_type == Credentials.CredentialTypes.TEAMS_BOT_LOGIN:
-                return render(request, "projects/partials/teams_bot_login_credentials.html", context)
-            elif credential.credential_type == Credentials.CredentialTypes.EXTERNAL_MEDIA_STORAGE:
-                return render(request, "projects/partials/external_media_storage_credentials.html", context)
-            else:
-                return HttpResponse("Cannot render the partial for this credential type", status=400)
-=======
 
             # Render the appropriate partial based on credential type
             return get_partial_for_credential_type(credential.credential_type, request, context)
->>>>>>> 8385791c
 
         except Exception as e:
             return HttpResponse(str(e), status=400)
