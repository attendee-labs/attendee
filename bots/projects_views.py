import base64
import json
import logging
import math
import os
import uuid

import stripe
from allauth.account.utils import send_email_confirmation
from django.conf import settings
from django.contrib.auth.mixins import LoginRequiredMixin
from django.core.exceptions import PermissionDenied, ValidationError
from django.db import models, transaction
from django.http import HttpResponse, QueryDict
from django.shortcuts import get_object_or_404, redirect, render
from django.urls import reverse
from django.views import View
from django.views.generic import ListView

from accounts.models import User, UserRole

from .bots_api_utils import BotCreationSource, create_bot, create_webhook_subscription
from .launch_bot_utils import launch_bot
from .models import (
    ApiKey,
    AppSession,
    Bot,
    BotEvent,
    BotEventSubTypes,
    BotEventTypes,
    BotSession,
    BotStates,
    ChatMessage,
    Credentials,
    CreditTransaction,
    Participant,
    ParticipantEventTypes,
    Project,
    ProjectAccess,
    Recording,
    RecordingStates,
    RecordingTranscriptionStates,
    RecordingTypes,
    SessionTypes,
    Utterance,
    WebhookDeliveryAttempt,
    WebhookDeliveryAttemptStatus,
    WebhookSecret,
    WebhookSubscription,
    WebhookTriggerTypes,
)
from .stripe_utils import process_checkout_session_completed
from .utils import generate_recordings_json_for_bot_detail_view

logger = logging.getLogger(__name__)


def get_project_for_user(user, project_object_id):
    project = get_object_or_404(Project, object_id=project_object_id, organization=user.organization)
    # If you're an admin you can access any project in the organization
    if user.role != UserRole.ADMIN and not ProjectAccess.objects.filter(project=project, user=user).exists():
        raise PermissionDenied
    return project


def get_webhook_subscription_for_user(user, webhook_subscription_object_id):
    webhook_subscription = get_object_or_404(WebhookSubscription, object_id=webhook_subscription_object_id, project__organization=user.organization)
    # If you're an admin you can access any webhook subscription in the organization
    if user.role != UserRole.ADMIN and not ProjectAccess.objects.filter(project=webhook_subscription.project, user=user).exists():
        raise PermissionDenied
    return webhook_subscription


def get_api_key_for_user(user, api_key_object_id):
    api_key = get_object_or_404(ApiKey, object_id=api_key_object_id, project__organization=user.organization)
    # If you're an admin you can access any api key in the organization
    if user.role != UserRole.ADMIN and not ProjectAccess.objects.filter(project=api_key.project, user=user).exists():
        raise PermissionDenied
    return api_key


class AdminRequiredMixin(LoginRequiredMixin):
    """
    Mixin for class-based views that can only be accessed by admin users.
    Inherits from LoginRequiredMixin to ensure user is authenticated first.
    """

    def dispatch(self, request, *args, **kwargs):
        # First check if user is authenticated (handled by LoginRequiredMixin)
        if not request.user.is_authenticated:
            return self.handle_no_permission()

        # Then check if user is admin
        if request.user.role != UserRole.ADMIN:
            raise PermissionDenied("Only administrators can access this resource.")

        return super().dispatch(request, *args, **kwargs)


class ProjectUrlContextMixin:
    def get_project_context(self, object_id, project):
        return {
            "project": project,
            "charge_credits_for_bots_setting": settings.CHARGE_CREDITS_FOR_BOTS,
            "user_projects": Project.accessible_to(self.request.user),
            "UserRole": UserRole,
            "debug_mode": True if settings.DEBUG else False,
        }


class ProjectDashboardView(LoginRequiredMixin, ProjectUrlContextMixin, View):
    def get(self, request, object_id):
        try:
            project = get_project_for_user(user=request.user, project_object_id=object_id)
        except:
            return redirect("/")

        # Quick start guide status checks
        zoom_credentials = Credentials.objects.filter(project=project, credential_type=Credentials.CredentialTypes.ZOOM_OAUTH).exists()

        deepgram_credentials = Credentials.objects.filter(project=project, credential_type=Credentials.CredentialTypes.DEEPGRAM).exists()

        has_api_keys = ApiKey.objects.filter(project=project).exists()

        has_ended_bots = Bot.objects.filter(project=project, state=BotStates.ENDED).exists()

        has_created_bots_via_api = BotEvent.objects.filter(bot__project=project, event_type=BotEventTypes.JOIN_REQUESTED, metadata__source=BotCreationSource.API).exists()

        context = self.get_project_context(object_id, project)
        context.update(
            {
                "quick_start": {
                    "has_credentials": zoom_credentials and deepgram_credentials,
                    "has_api_keys": has_api_keys,
                    "has_ended_bots": has_ended_bots,
                    "has_created_bots_via_api": has_created_bots_via_api,
                }
            }
        )

        return render(request, "projects/project_dashboard.html", context)


class ProjectApiKeysView(LoginRequiredMixin, ProjectUrlContextMixin, View):
    def get(self, request, object_id):
        project = get_project_for_user(user=request.user, project_object_id=object_id)
        context = self.get_project_context(object_id, project)
        context["api_keys"] = ApiKey.objects.filter(project=project).order_by("-created_at")
        return render(request, "projects/project_api_keys.html", context)


class CreateApiKeyView(LoginRequiredMixin, View):
    def post(self, request, object_id):
        project = get_project_for_user(user=request.user, project_object_id=object_id)
        name = request.POST.get("name")

        if not name:
            return HttpResponse("Name is required", status=400)

        api_key_instance, api_key = ApiKey.create(project=project, name=name)

        # Render the success modal content
        return render(
            request,
            "projects/partials/api_key_created_modal.html",
            {"api_key": api_key, "name": name},
        )


class DeleteApiKeyView(LoginRequiredMixin, ProjectUrlContextMixin, View):
    def delete(self, request, object_id, key_object_id):
        api_key = get_api_key_for_user(user=request.user, api_key_object_id=key_object_id)
        api_key.delete()
        context = self.get_project_context(object_id, api_key.project)
        context["api_keys"] = ApiKey.objects.filter(project=api_key.project).order_by("-created_at")
        return render(request, "projects/project_api_keys.html", context)


class RedirectToDashboardView(LoginRequiredMixin, View):
    def get(self, request, object_id, extra=None):
        return redirect("bots:project-dashboard", object_id=object_id)


class CreateCredentialsView(LoginRequiredMixin, ProjectUrlContextMixin, View):
    def post(self, request, object_id):
        project = get_project_for_user(user=request.user, project_object_id=object_id)

        try:
            credential_type = int(request.POST.get("credential_type"))
            if credential_type not in [choice[0] for choice in Credentials.CredentialTypes.choices]:
                return HttpResponse("Invalid credential type", status=400)

            # Get or create the credential instance
            credential, created = Credentials.objects.get_or_create(project=project, credential_type=credential_type)

            # Parse the credentials data based on type
            if credential_type == Credentials.CredentialTypes.ZOOM_OAUTH:
                credentials_data = {
                    "client_id": request.POST.get("client_id"),
                    "client_secret": request.POST.get("client_secret"),
                }

                if not all(credentials_data.values()):
                    return HttpResponse("Missing required credentials data", status=400)

            elif credential_type == Credentials.CredentialTypes.DEEPGRAM:
                credentials_data = {"api_key": request.POST.get("api_key")}

                if not all(credentials_data.values()):
                    return HttpResponse("Missing required credentials data", status=400)
            elif credential_type == Credentials.CredentialTypes.GLADIA:
                credentials_data = {"api_key": request.POST.get("api_key")}

                if not all(credentials_data.values()):
                    return HttpResponse("Missing required credentials data", status=400)
            elif credential_type == Credentials.CredentialTypes.OPENAI:
                credentials_data = {"api_key": request.POST.get("api_key")}

                if not all(credentials_data.values()):
                    return HttpResponse("Missing required credentials data", status=400)
            elif credential_type == Credentials.CredentialTypes.ASSEMBLY_AI:
                credentials_data = {"api_key": request.POST.get("api_key")}

                if not all(credentials_data.values()):
                    return HttpResponse("Missing required credentials data", status=400)
            elif credential_type == Credentials.CredentialTypes.SARVAM:
                credentials_data = {"api_key": request.POST.get("api_key")}

                if not all(credentials_data.values()):
                    return HttpResponse("Missing required credentials data", status=400)
            elif credential_type == Credentials.CredentialTypes.GOOGLE_TTS:
                credentials_data = {"service_account_json": request.POST.get("service_account_json")}

                if not all(credentials_data.values()):
                    return HttpResponse("Missing required credentials data", status=400)
            elif credential_type == Credentials.CredentialTypes.TEAMS_BOT_LOGIN:
                credentials_data = {"username": request.POST.get("username"), "password": request.POST.get("password")}

                if not all(credentials_data.values()):
                    return HttpResponse("Missing required credentials data", status=400)
            elif credential_type == Credentials.CredentialTypes.EXTERNAL_MEDIA_STORAGE:
                credentials_data = {"access_key_id": request.POST.get("access_key_id"), "access_key_secret": request.POST.get("access_key_secret"), "endpoint_url": request.POST.get("endpoint_url"), "region_name": request.POST.get("region_name")}

                if not credentials_data.get("access_key_id") or not credentials_data.get("access_key_secret") or (not credentials_data.get("endpoint_url") and not credentials_data.get("region_name")):
                    return HttpResponse("Missing required credentials data", status=400)
            else:
                return HttpResponse("Unsupported credential type", status=400)

            # Store the encrypted credentials
            credential.set_credentials(credentials_data)

            # Return the entire settings page with updated context
            context = self.get_project_context(object_id, project)
            context["credentials"] = credential.get_credentials()
            context["credential_type"] = credential.credential_type
            if credential.credential_type == Credentials.CredentialTypes.ZOOM_OAUTH:
                return render(request, "projects/partials/zoom_credentials.html", context)
            elif credential.credential_type == Credentials.CredentialTypes.DEEPGRAM:
                return render(request, "projects/partials/deepgram_credentials.html", context)
            elif credential.credential_type == Credentials.CredentialTypes.GLADIA:
                return render(request, "projects/partials/gladia_credentials.html", context)
            elif credential.credential_type == Credentials.CredentialTypes.OPENAI:
                return render(request, "projects/partials/openai_credentials.html", context)
            elif credential.credential_type == Credentials.CredentialTypes.ASSEMBLY_AI:
                return render(request, "projects/partials/assembly_ai_credentials.html", context)
            elif credential.credential_type == Credentials.CredentialTypes.SARVAM:
                return render(request, "projects/partials/sarvam_credentials.html", context)
            elif credential.credential_type == Credentials.CredentialTypes.GOOGLE_TTS:
                return render(request, "projects/partials/google_tts_credentials.html", context)
            elif credential.credential_type == Credentials.CredentialTypes.TEAMS_BOT_LOGIN:
                return render(request, "projects/partials/teams_bot_login_credentials.html", context)
            elif credential.credential_type == Credentials.CredentialTypes.EXTERNAL_MEDIA_STORAGE:
                return render(request, "projects/partials/external_media_storage_credentials.html", context)
            else:
                return HttpResponse("Cannot render the partial for this credential type", status=400)

        except Exception as e:
            return HttpResponse(str(e), status=400)


class ProjectCredentialsView(LoginRequiredMixin, ProjectUrlContextMixin, View):
    def get(self, request, object_id):
        project = get_project_for_user(user=request.user, project_object_id=object_id)

        # Try to get existing credentials
        zoom_credentials = Credentials.objects.filter(project=project, credential_type=Credentials.CredentialTypes.ZOOM_OAUTH).first()

        deepgram_credentials = Credentials.objects.filter(project=project, credential_type=Credentials.CredentialTypes.DEEPGRAM).first()

        gladia_credentials = Credentials.objects.filter(project=project, credential_type=Credentials.CredentialTypes.GLADIA).first()

        openai_credentials = Credentials.objects.filter(project=project, credential_type=Credentials.CredentialTypes.OPENAI).first()

        google_tts_credentials = Credentials.objects.filter(project=project, credential_type=Credentials.CredentialTypes.GOOGLE_TTS).first()

        assembly_ai_credentials = Credentials.objects.filter(project=project, credential_type=Credentials.CredentialTypes.ASSEMBLY_AI).first()

        sarvam_credentials = Credentials.objects.filter(project=project, credential_type=Credentials.CredentialTypes.SARVAM).first()

        teams_bot_login_credentials = Credentials.objects.filter(project=project, credential_type=Credentials.CredentialTypes.TEAMS_BOT_LOGIN).first()

        external_media_storage_credentials = Credentials.objects.filter(project=project, credential_type=Credentials.CredentialTypes.EXTERNAL_MEDIA_STORAGE).first()

        context = self.get_project_context(object_id, project)
        context.update(
            {
                "zoom_credentials": zoom_credentials.get_credentials() if zoom_credentials else None,
                "zoom_credential_type": Credentials.CredentialTypes.ZOOM_OAUTH,
                "deepgram_credentials": deepgram_credentials.get_credentials() if deepgram_credentials else None,
                "deepgram_credential_type": Credentials.CredentialTypes.DEEPGRAM,
                "google_tts_credentials": google_tts_credentials.get_credentials() if google_tts_credentials else None,
                "google_tts_credential_type": Credentials.CredentialTypes.GOOGLE_TTS,
                "gladia_credentials": gladia_credentials.get_credentials() if gladia_credentials else None,
                "gladia_credential_type": Credentials.CredentialTypes.GLADIA,
                "openai_credentials": openai_credentials.get_credentials() if openai_credentials else None,
                "openai_credential_type": Credentials.CredentialTypes.OPENAI,
                "assembly_ai_credentials": assembly_ai_credentials.get_credentials() if assembly_ai_credentials else None,
                "assembly_ai_credential_type": Credentials.CredentialTypes.ASSEMBLY_AI,
                "sarvam_credentials": sarvam_credentials.get_credentials() if sarvam_credentials else None,
                "sarvam_credential_type": Credentials.CredentialTypes.SARVAM,
                "teams_bot_login_credentials": teams_bot_login_credentials.get_credentials() if teams_bot_login_credentials else None,
                "teams_bot_login_credential_type": Credentials.CredentialTypes.TEAMS_BOT_LOGIN,
                "external_media_storage_credentials": external_media_storage_credentials.get_credentials() if external_media_storage_credentials else None,
                "external_media_storage_credential_type": Credentials.CredentialTypes.EXTERNAL_MEDIA_STORAGE,
            }
        )

        return render(request, "projects/project_credentials.html", context)


class ProjectBotsView(LoginRequiredMixin, ProjectUrlContextMixin, ListView):
    template_name = "projects/project_bots.html"
    context_object_name = "bots"
    paginate_by = 20
    session_type = None

    def get_session_type(self):
        """Get session type from class attribute"""
        return self.session_type

    def get_queryset(self):
        project = get_project_for_user(user=self.request.user, project_object_id=self.kwargs["object_id"])

        # Choose model based on session type
        session_type = self.get_session_type()
        if session_type == "app_sessions":
            queryset = AppSession.objects.filter(project=project)
        else:
            queryset = BotSession.objects.filter(project=project)

        # Apply date filters if provided
        start_date = self.request.GET.get("start_date")
        end_date = self.request.GET.get("end_date")

        if start_date:
            queryset = queryset.filter(created_at__gte=start_date)
        if end_date:
            # Add 1 day to include the end date fully
            from datetime import datetime, timedelta

            try:
                end_date_obj = datetime.strptime(end_date, "%Y-%m-%d")
                end_date_obj = end_date_obj + timedelta(days=1)
                queryset = queryset.filter(created_at__lt=end_date_obj)
            except (ValueError, TypeError):
                # Handle invalid date format
                pass

        # Apply state filters if provided
        states = self.request.GET.getlist("states")
        if states:
            # Convert string values to integers
            try:
                state_values = [int(state) for state in states if state.isdigit()]
                if state_values:
                    queryset = queryset.filter(state__in=state_values)
            except (ValueError, TypeError):
                # Handle invalid state values
                pass

        # Get the latest bot event type and subtype for each bot using subquery annotations
        latest_event_subquery_base = BotEvent.objects.filter(bot=models.OuterRef("pk")).order_by("-created_at")
        latest_event_type = latest_event_subquery_base.values("event_type")[:1]
        latest_event_sub_type = latest_event_subquery_base.values("event_sub_type")[:1]

        # Apply annotations and ordering
        queryset = queryset.annotate(last_event_type=models.Subquery(latest_event_type), last_event_sub_type=models.Subquery(latest_event_sub_type)).order_by("-created_at")

        # Add display names for the event types
        for bot in queryset:
            if bot.last_event_type:
                bot.last_event_type_display = dict(BotEventTypes.choices).get(bot.last_event_type, str(bot.last_event_type))
            if bot.last_event_sub_type:
                bot.last_event_sub_type_display = dict(BotEventSubTypes.choices).get(bot.last_event_sub_type, str(bot.last_event_sub_type))

        return queryset

    def get_context_data(self, **kwargs):
        context = super().get_context_data(**kwargs)
        project = get_project_for_user(user=self.request.user, project_object_id=self.kwargs["object_id"])
        context.update(self.get_project_context(self.kwargs["object_id"], project))

        # Add BotStates for the template
        context["BotStates"] = BotStates

        # Add session type to context
        context["session_type"] = self.get_session_type()

        # Add filter parameters to context for maintaining state
        context["filter_params"] = {"start_date": self.request.GET.get("start_date", ""), "end_date": self.request.GET.get("end_date", ""), "states": self.request.GET.getlist("states")}

        # Add flag to detect if create modal should be automatically opened
        context["open_create_modal"] = self.request.GET.get("open_create_modal") == "true"

        # Check if any bots in the current page have a join_at value
        context["has_scheduled_bots"] = any(bot.join_at is not None for bot in context["bots"])

        return context


class ProjectBotDetailView(LoginRequiredMixin, ProjectUrlContextMixin, View):
    def get(self, request, object_id, bot_object_id):
        project = get_project_for_user(user=request.user, project_object_id=object_id)

        try:
            bot = (
                Bot.objects.select_related()
                .prefetch_related(
                    "bot_events__debug_screenshots",
                )
                .get(object_id=bot_object_id, project=project)
            )
        except Bot.DoesNotExist:
            # Redirect to bots list if bot not found
            return redirect("bots:project-bots", object_id=object_id)

        # Get webhook delivery attempts for this bot (from both project-level and bot-specific webhook subscriptions)
        webhook_delivery_attempts = WebhookDeliveryAttempt.objects.filter(bot=bot).select_related("webhook_subscription").order_by("-created_at")

        # Get chat messages for this bot
        chat_messages = ChatMessage.objects.filter(bot=bot).select_related("participant").order_by("created_at")

        # Get participants and participant events for this bot
        participants = Participant.objects.filter(bot=bot, is_the_bot=False).prefetch_related("events").order_by("created_at")

        # Get resource snapshots for this bot
        resource_snapshots = bot.resource_snapshots.all().order_by("created_at")

        # Calculate maximum values from resource snapshots
        max_ram_usage = 0
        max_cpu_usage = 0
        if resource_snapshots.exists():
            for snapshot in resource_snapshots:
                data = snapshot.data
                ram_usage = data.get("ram_usage_megabytes", 0)
                cpu_usage = data.get("cpu_usage_millicores", 0)

                if ram_usage > max_ram_usage:
                    max_ram_usage = ram_usage
                if cpu_usage > max_cpu_usage:
                    max_cpu_usage = cpu_usage

        context = self.get_project_context(object_id, project)
        context.update(
            {
                "bot": bot,
                "BotStates": BotStates,
<<<<<<< HEAD
                "SessionTypes": SessionTypes,
                "RecordingStates": RecordingStates,
                "RecordingTypes": RecordingTypes,
                "RecordingTranscriptionStates": RecordingTranscriptionStates,
                "recordings": generate_recordings_json_for_bot_detail_view(bot),
=======
>>>>>>> d1e4fa10
                "webhook_delivery_attempts": webhook_delivery_attempts,
                "chat_messages": chat_messages,
                "participants": participants,
                "ParticipantEventTypes": ParticipantEventTypes,
                "WebhookDeliveryAttemptStatus": WebhookDeliveryAttemptStatus,
                "credits_consumed": -sum([t.credits_delta() for t in bot.credit_transactions.all()]) if bot.credit_transactions.exists() else None,
                "resource_snapshots": resource_snapshots,
                "max_ram_usage": max_ram_usage,
                "max_cpu_usage": max_cpu_usage,
            }
        )

        return render(request, "projects/project_bot_detail.html", context)


class ProjectBotRecordingsView(LoginRequiredMixin, ProjectUrlContextMixin, View):
    def get(self, request, object_id, bot_object_id):
        project = get_project_for_user(user=request.user, project_object_id=object_id)

        try:
            bot = (
                Bot.objects.select_related()
                .prefetch_related(
                    models.Prefetch(
                        "recordings",
                        queryset=Recording.objects.prefetch_related(
                            models.Prefetch(
                                "utterances",
                                queryset=Utterance.objects.select_related("participant"),
                            ),
                        ),
                    ),
                )
                .get(object_id=bot_object_id, project=project)
            )
        except Bot.DoesNotExist:
            # Redirect to bots list if bot not found
            return redirect("bots:project-bots", object_id=object_id)

        context = {
            "RecordingStates": RecordingStates,
            "RecordingTypes": RecordingTypes,
            "RecordingTranscriptionStates": RecordingTranscriptionStates,
            "recordings": generate_recordings_json_for_bot_detail_view(bot),
        }

        return render(request, "projects/partials/project_bot_recordings.html", context)


class ProjectWebhooksView(LoginRequiredMixin, ProjectUrlContextMixin, View):
    def get(self, request, object_id):
        project = get_project_for_user(user=request.user, project_object_id=object_id)

        # Get or create webhook secret for the project
        webhook_secret, created = WebhookSecret.objects.get_or_create(project=project)

        context = self.get_project_context(object_id, project)
        # Only show project-level webhooks, not bot-level ones
        context["webhooks"] = project.webhook_subscriptions.filter(bot__isnull=True).order_by("-created_at")
        context["webhook_options"] = [trigger_type for trigger_type in WebhookTriggerTypes]
        context["webhook_secret"] = base64.b64encode(webhook_secret.get_secret()).decode("utf-8")
        return render(request, "projects/project_webhooks.html", context)


class ProjectProjectView(AdminRequiredMixin, ProjectUrlContextMixin, View):
    def get(self, request, object_id):
        project = get_project_for_user(user=request.user, project_object_id=object_id)
        context = self.get_project_context(object_id, project)
        context["users_with_access"] = project.users_with_access()
        return render(request, "projects/project_project.html", context)


class ProjectTeamView(AdminRequiredMixin, ProjectUrlContextMixin, View):
    def get(self, request, object_id):
        project = get_project_for_user(user=request.user, project_object_id=object_id)

        # Get all users in the organization with invited_by data and their project access
        users = request.user.organization.users.select_related("invited_by").prefetch_related("project_accesses__project").order_by("-is_active", "id")

        context = self.get_project_context(object_id, project)
        context["users"] = users
        # Needed for the checkbox list for choosing which products a user can access
        context["projects"] = request.user.organization.projects.all()
        return render(request, "projects/project_team.html", context)


class EditUserView(AdminRequiredMixin, ProjectUrlContextMixin, View):
    def post(self, request, object_id):
        user_object_id = request.POST.get("user_object_id")
        is_admin = request.POST.get("is_admin") == "true"
        is_active = request.POST.get("is_active") == "true"
        selected_project_ids = request.POST.getlist("project_access")

        if not user_object_id:
            return HttpResponse("User ID is required", status=400)

        # Get the user to be edited
        user_to_edit = get_object_or_404(User, object_id=user_object_id, organization=request.user.organization)

        # Prevent editing yourself
        if user_to_edit.id == request.user.id:
            return HttpResponse("You cannot edit your own account", status=400)

        # Validate project selection for regular users
        if not is_admin and not selected_project_ids:
            return HttpResponse("Please select at least one project for regular users", status=400)

        # Validate that selected projects exist and belong to the organization
        if not is_admin and selected_project_ids:
            valid_projects = Project.objects.filter(object_id__in=selected_project_ids, organization=request.user.organization)
            if len(valid_projects) != len(selected_project_ids):
                return HttpResponse("Invalid project selection", status=400)

        try:
            with transaction.atomic():
                # Update user role
                user_role = UserRole.ADMIN if is_admin else UserRole.REGULAR_USER
                user_to_edit.role = user_role

                # Update user active status
                user_to_edit.is_active = is_active

                user_to_edit.save()

                # Update project access for regular users
                if not is_admin:
                    # Remove all existing project access
                    ProjectAccess.objects.filter(user=user_to_edit).delete()

                    # Add new project access entries
                    for project_id in selected_project_ids:
                        project_obj = Project.objects.get(object_id=project_id, organization=request.user.organization)
                        ProjectAccess.objects.create(project=project_obj, user=user_to_edit)
                else:
                    # If user is now admin, remove all project access entries
                    # since admins have access to all projects
                    ProjectAccess.objects.filter(user=user_to_edit).delete()

                # Return success response
                status_text = "active" if is_active else "disabled"
                role_text = "administrator" if is_admin else "regular user"
                return HttpResponse(f"User {user_to_edit.email} has been updated successfully. Role: {role_text}, Status: {status_text}.", status=200)

        except Exception as e:
            logger.error(f"Error updating user: {str(e)}")
            return HttpResponse("An error occurred while updating the user", status=500)


class InviteUserView(AdminRequiredMixin, ProjectUrlContextMixin, View):
    def get(self, request, object_id):
        project = get_project_for_user(user=request.user, project_object_id=object_id)
        context = self.get_project_context(object_id, project)
        return render(request, "projects/project_team.html", context)

    def post(self, request, object_id):
        get_project_for_user(user=request.user, project_object_id=object_id)
        email = request.POST.get("email")
        is_admin = request.POST.get("is_admin") == "true"
        selected_project_ids = request.POST.getlist("project_access")

        if not email:
            return HttpResponse("Email is required", status=400)

        # Check if user already exists
        if User.objects.filter(email=email).exists():
            return HttpResponse("A user with this email already exists", status=400)

        # Validate project selection for regular users
        if not is_admin and not selected_project_ids:
            return HttpResponse("Please select at least one project for regular users", status=400)

        # Validate that selected projects exist and belong to the organization
        if not is_admin and selected_project_ids:
            valid_projects = Project.objects.filter(object_id__in=selected_project_ids, organization=request.user.organization)
            if len(valid_projects) != len(selected_project_ids):
                return HttpResponse("Invalid project selection", status=400)

        try:
            with transaction.atomic():
                # Create the user with appropriate role
                user_role = UserRole.ADMIN if is_admin else UserRole.REGULAR_USER
                user = User.objects.create_user(
                    email=email,
                    username=str(uuid.uuid4()),
                    organization=request.user.organization,
                    invited_by=request.user,
                    is_active=True,
                    role=user_role,
                )

                # Create project access entries for regular users
                if not is_admin and selected_project_ids:
                    for project_id in selected_project_ids:
                        project = Project.objects.get(object_id=project_id, organization=request.user.organization)
                        ProjectAccess.objects.create(project=project, user=user)

                # Send verification email
                send_email_confirmation(request, user, email=email)

                # Return success response
                return HttpResponse("Invitation sent successfully", status=200)

        except Exception as e:
            logger.error(f"Error creating invited user: {str(e)}")
            return HttpResponse("An error occurred while sending the invitation", status=500)


class CreateWebhookView(LoginRequiredMixin, ProjectUrlContextMixin, View):
    def post(self, request, object_id):
        project = get_project_for_user(user=request.user, project_object_id=object_id)
        url = request.POST.get("url")
        triggers = request.POST.getlist("triggers[]")

        # Create webhook subscription using shared function
        try:
            create_webhook_subscription(url, triggers, project, bot=None)
        except ValidationError as e:
            return HttpResponse(e.messages[0], status=400)

        # Get the project's webhook secret for response
        webhook_secret = WebhookSecret.objects.get(project=project)

        return render(
            request,
            "projects/partials/webhook_subscription_created_modal.html",
            {
                "secret": base64.b64encode(webhook_secret.get_secret()).decode("utf-8"),
                "url": url,
                "triggers": triggers,
            },
        )


class DeleteWebhookView(LoginRequiredMixin, ProjectUrlContextMixin, View):
    def delete(self, request, object_id, webhook_object_id):
        webhook = get_webhook_subscription_for_user(user=request.user, webhook_subscription_object_id=webhook_object_id)
        webhook.delete()
        context = self.get_project_context(object_id, webhook.project)
        context["webhooks"] = WebhookSubscription.objects.filter(project=webhook.project, bot__isnull=True).order_by("-created_at")
        context["webhook_options"] = [trigger_type for trigger_type in WebhookTriggerTypes]
        return render(request, "projects/project_webhooks.html", context)


class ProjectBillingView(AdminRequiredMixin, ProjectUrlContextMixin, ListView):
    template_name = "projects/project_billing.html"
    context_object_name = "transactions"
    paginate_by = 20

    def get_queryset(self):
        project = get_project_for_user(user=self.request.user, project_object_id=self.kwargs["object_id"])
        return CreditTransaction.objects.filter(organization=project.organization).order_by("-created_at")

    def get_context_data(self, **kwargs):
        context = super().get_context_data(**kwargs)
        project = get_project_for_user(user=self.request.user, project_object_id=self.kwargs["object_id"])
        context.update(self.get_project_context(self.kwargs["object_id"], project))
        return context


class CheckoutSuccessView(LoginRequiredMixin, ProjectUrlContextMixin, View):
    def get(self, request, object_id):
        session_id = request.GET.get("session_id")
        if not session_id:
            return HttpResponse("No session ID provided", status=400)

        # Retrieve the session details
        try:
            checkout_session = stripe.checkout.Session.retrieve(session_id, api_key=os.getenv("STRIPE_SECRET_KEY"))
        except Exception as e:
            return HttpResponse(f"Error retrieving session details: {e}", status=400)

        process_checkout_session_completed(checkout_session)

        return redirect(reverse("bots:project-billing", kwargs={"object_id": object_id}))


class CreateCheckoutSessionView(LoginRequiredMixin, ProjectUrlContextMixin, View):
    def post(self, request, object_id):
        # Get the purchase amount from the form submission
        try:
            purchase_amount = float(request.POST.get("purchase_amount", 50.0))
            if purchase_amount < 1:
                purchase_amount = 1.0
        except (ValueError, TypeError):
            purchase_amount = 50.0  # Default fallback

        # Calculate credits based on tiered pricing
        if purchase_amount <= 200:
            # Tier 1: $0.50 per credit
            credit_amount = purchase_amount / 0.5
        elif purchase_amount <= 1000:
            # Tier 2: $0.40 per credit
            credit_amount = purchase_amount / 0.4
        else:
            # Tier 3: $0.35 per credit
            credit_amount = purchase_amount / 0.35

        # Floor the credit amount to ensure whole credits
        credit_amount = math.floor(credit_amount)

        # Ensure at least 1 credit
        if credit_amount < 1:
            credit_amount = 1

        # Convert purchase amount to cents for Stripe
        unit_amount = int(purchase_amount * 100)  # in cents

        if unit_amount > 1000000:  # $10000 limit
            return HttpResponse("The maximum purchase amount is $10000.", status=400)

        # Create checkout session
        checkout_session = stripe.checkout.Session.create(
            payment_method_types=["card"],
            line_items=[
                {
                    "price_data": {
                        "currency": "usd",
                        "product_data": {
                            "name": f"{credit_amount} Attendee Credits",
                            "description": f"Purchase {credit_amount} Attendee credits for your account",
                        },
                        "unit_amount": unit_amount,
                    },
                    "quantity": 1,
                }
            ],
            mode="payment",
            success_url=request.build_absolute_uri(reverse("bots:checkout-success", kwargs={"object_id": object_id})) + "?session_id={CHECKOUT_SESSION_ID}",
            cancel_url=request.build_absolute_uri(reverse("bots:project-billing", kwargs={"object_id": object_id})),
            metadata={
                "organization_id": str(request.user.organization.id),
                "user_id": str(request.user.id),
                "credit_amount": str(credit_amount),
            },
            api_key=os.getenv("STRIPE_SECRET_KEY"),
        )

        # Redirect directly to the Stripe checkout page
        return redirect(checkout_session.url)


class CreateBotView(LoginRequiredMixin, ProjectUrlContextMixin, View):
    def post(self, request, object_id):
        try:
            project = get_project_for_user(user=request.user, project_object_id=object_id)

            data = {
                "meeting_url": request.POST.get("meeting_url"),
                "bot_name": request.POST.get("bot_name") or "Meeting Bot",
            }

            bot, error = create_bot(data=data, source=BotCreationSource.DASHBOARD, project=project)
            if error:
                return HttpResponse(json.dumps(error), status=400)

            # If this is a scheduled bot, we don't want to launch it yet.
            if bot.state == BotStates.JOINING:
                launch_bot(bot)

            return HttpResponse("ok", status=200)
        except Exception as e:
            return HttpResponse(str(e), status=400)


class CreateProjectView(AdminRequiredMixin, View):
    def post(self, request):
        name = request.POST.get("name")

        if not name:
            return HttpResponse("Project name is required", status=400)

        if len(name) > 100:
            return HttpResponse("Project name must be less than 100 characters", status=400)

        # Create a new project for the user's organization
        project = Project.objects.create(name=name, organization=request.user.organization)

        # Redirect to the new project's dashboard
        return redirect("bots:project-dashboard", object_id=project.object_id)


class EditProjectView(AdminRequiredMixin, View):
    def put(self, request, object_id):
        project = get_project_for_user(user=request.user, project_object_id=object_id)

        # Parse the request body properly for PUT requests
        put_data = QueryDict(request.body)
        name = put_data.get("name")

        if not name:
            return HttpResponse("Project name is required", status=400)

        if len(name) > 100:
            return HttpResponse("Project name must be less than 100 characters", status=400)

        # Update the project name
        project.name = name
        project.save()

        return HttpResponse("ok", status=200)<|MERGE_RESOLUTION|>--- conflicted
+++ resolved
@@ -465,14 +465,7 @@
             {
                 "bot": bot,
                 "BotStates": BotStates,
-<<<<<<< HEAD
                 "SessionTypes": SessionTypes,
-                "RecordingStates": RecordingStates,
-                "RecordingTypes": RecordingTypes,
-                "RecordingTranscriptionStates": RecordingTranscriptionStates,
-                "recordings": generate_recordings_json_for_bot_detail_view(bot),
-=======
->>>>>>> d1e4fa10
                 "webhook_delivery_attempts": webhook_delivery_attempts,
                 "chat_messages": chat_messages,
                 "participants": participants,
