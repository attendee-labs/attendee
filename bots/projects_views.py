--- conflicted
+++ resolved
@@ -1,7 +1,3 @@
-<<<<<<< HEAD
-from django import forms
-from django.contrib import messages
-=======
 import base64
 import logging
 import math
@@ -9,7 +5,6 @@
 
 import stripe
 from django.conf import settings
->>>>>>> a0bc32d3
 from django.contrib.auth.mixins import LoginRequiredMixin
 from django.db import models
 from django.http import HttpResponse
@@ -18,26 +13,17 @@
 from django.views import View
 from django.views.generic.list import ListView
 
-from .bots_api_views import launch_bot
 from .models import (
     ApiKey,
     Bot,
-<<<<<<< HEAD
-    BotEventManager,
-=======
     BotEvent,
     BotEventSubTypes,
->>>>>>> a0bc32d3
     BotEventTypes,
     BotStates,
     Credentials,
     CreditTransaction,
     Project,
-    Recording,
     RecordingStates,
-    RecordingTypes,
-    TranscriptionProviders,
-    TranscriptionTypes,
     Utterance,
     WebhookDeliveryAttempt,
     WebhookDeliveryAttemptStatus,
@@ -188,7 +174,7 @@
             return HttpResponse(str(e), status=400)
 
 
-class ProjectCredentialsView(LoginRequiredMixin, ProjectUrlContextMixin, View):
+class ProjectSettingsView(LoginRequiredMixin, ProjectUrlContextMixin, View):
     def get(self, request, object_id):
         project = get_object_or_404(Project, object_id=object_id, organization=request.user.organization)
 
@@ -317,74 +303,6 @@
         return render(request, "projects/project_bot_detail.html", context)
 
 
-<<<<<<< HEAD
-class CreateBotView(LoginRequiredMixin, ProjectUrlContextMixin, View):
-    def get(self, request, object_id):
-        project = get_object_or_404(Project, object_id=object_id, organization=request.user.organization)
-
-        class BotCreateForm(forms.Form):
-            meeting_url = forms.URLField(required=True, label="Meeting URL", help_text="The URL of the meeting to join (Zoom, Google Meet, MS Teams)")
-            bot_name = forms.CharField(required=False, label="Bot Name", initial="Meeting Bot", help_text="A friendly name for this bot")
-
-        context = self.get_project_context(object_id, project)
-        context["form"] = BotCreateForm()
-        context["title"] = "Create Bot to Join Meeting"
-
-        return render(request, "projects/project_create_bot.html", context)
-
-    def post(self, request, object_id):
-        project = get_object_or_404(Project, object_id=object_id, organization=request.user.organization)
-
-        class BotCreateForm(forms.Form):
-            meeting_url = forms.URLField(required=True, label="Meeting URL", help_text="The URL of the meeting to join (Zoom, Google Meet, MS Teams)")
-            bot_name = forms.CharField(required=False, label="Bot Name", initial="Meeting Bot", help_text="A friendly name for this bot")
-
-        form = BotCreateForm(request.POST)
-        if form.is_valid():
-            try:
-                # Get form data
-                meeting_url = form.cleaned_data["meeting_url"]
-                bot_name = form.cleaned_data.get("bot_name") or "Meeting Bot"
-                recording_format = "webm"  # Default to webm format
-
-                # Create bot settings
-                settings = {
-                    "transcription_settings": {"deepgram": {"language": "en"}},
-                    "recording_settings": {"format": recording_format},
-                }
-
-                # Create the Bot
-                bot = Bot.objects.create(project=project, meeting_url=meeting_url, name=bot_name, settings=settings)
-
-                # Create a recording
-                Recording.objects.create(
-                    bot=bot,
-                    recording_type=RecordingTypes.AUDIO_AND_VIDEO,
-                    transcription_type=TranscriptionTypes.NON_REALTIME,
-                    transcription_provider=TranscriptionProviders.DEEPGRAM,
-                    is_default_recording=True,
-                )
-
-                # Transition state from READY to JOINING
-                BotEventManager.create_event(bot, BotEventTypes.JOIN_REQUESTED)
-
-                # Launch the bot
-                launch_bot(bot)
-
-                messages.success(request, f"Bot created successfully and is joining the meeting. Bot ID: {bot.object_id}")
-                return redirect("projects:project-bots", object_id=project.object_id)
-
-            except Exception as e:
-                messages.error(request, f"Error creating bot: {str(e)}")
-        else:
-            messages.error(request, "Please correct the errors below.")
-
-        context = self.get_project_context(object_id, project)
-        context["form"] = form
-        context["title"] = "Create Bot to Join Meeting"
-
-        return render(request, "projects/project_create_bot.html", context)
-=======
 class ProjectWebhooksView(LoginRequiredMixin, ProjectUrlContextMixin, View):
     def get(self, request, object_id):
         project = get_object_or_404(Project, object_id=object_id, organization=request.user.organization)
@@ -546,5 +464,4 @@
         )
 
         # Redirect directly to the Stripe checkout page
-        return redirect(checkout_session.url)
->>>>>>> a0bc32d3
+        return redirect(checkout_session.url)