--- conflicted
+++ resolved
@@ -1426,11 +1426,7 @@
     events = serializers.SerializerMethodField()
     transcription_state = serializers.SerializerMethodField()
     recording_state = serializers.SerializerMethodField()
-<<<<<<< HEAD
-=======
-    join_at = serializers.DateTimeField()
     deduplication_key = serializers.CharField()
->>>>>>> e12906fd
 
     @extend_schema_field(
         {
@@ -1530,6 +1526,7 @@
             "transcription_state",
             "recording_state",
             "zoom_rtms_stream_id",
+            "deduplication_key",
         ]
         read_only_fields = fields
 
