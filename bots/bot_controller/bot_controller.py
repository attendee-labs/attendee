--- conflicted
+++ resolved
@@ -111,14 +111,11 @@
     def get_teams_bot_adapter(self):
         from bots.teams_bot_adapter import TeamsBotAdapter
 
-<<<<<<< HEAD
         if self.get_recording_transcription_provider() == TranscriptionProviders.CLOSED_CAPTION_FROM_PLATFORM:
             add_audio_chunk_callback = None
         else:
             add_audio_chunk_callback = self.per_participant_audio_input_manager().add_chunk
-=======
         teams_bot_login_credentials = self.bot_in_db.project.credentials.filter(credential_type=Credentials.CredentialTypes.TEAMS_BOT_LOGIN).first()
->>>>>>> 7ba1dd56
 
         return TeamsBotAdapter(
             display_name=self.bot_in_db.name,
