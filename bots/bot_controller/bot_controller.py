--- conflicted
+++ resolved
@@ -539,29 +539,7 @@
         if message.get("message") == BotAdapter.Messages.ADAPTER_REQUESTED_BOT_LEAVE_MEETING:
             print(f"Received message that adapter requested bot leave meeting reason={message.get('leave_reason')}")
 
-<<<<<<< HEAD
-        if message.get('message') == BotAdapter.Messages.MEETING_ENDED:
-            print("Received message that meeting ended")
-            if self.individual_audio_input_manager:
-                print("Flushing utterances...")
-                self.individual_audio_input_manager.flush_utterances()
-            if self.closed_caption_manager:
-                print("Flushing captions...")
-                self.closed_caption_manager.flush_captions()
-            if self.bot_in_db.state != BotStates.FATAL_ERROR:
-                if self.bot_in_db.state == BotStates.LEAVING:
-                    BotEventManager.create_event(
-                        bot=self.bot_in_db,
-                        event_type=BotEventTypes.BOT_LEFT_MEETING
-                    )
-                else:
-                    BotEventManager.create_event(
-                        bot=self.bot_in_db,
-                        event_type=BotEventTypes.MEETING_ENDED
-                    )
-            else:
-                print("Bot is in FATAL_ERROR state. Bot cannot rejoin once removed. End the meet for all and start meet again with same link")
-=======
+
             event_sub_type_for_reason = {
                 BotAdapter.LEAVE_REASON.AUTO_LEAVE_SILENCE: BotEventSubTypes.LEAVE_REQUESTED_AUTO_LEAVE_SILENCE,
                 BotAdapter.LEAVE_REASON.AUTO_LEAVE_ONLY_PARTICIPANT_IN_MEETING: BotEventSubTypes.LEAVE_REQUESTED_AUTO_LEAVE_ONLY_PARTICIPANT_IN_MEETING,
@@ -575,11 +553,14 @@
         if message.get("message") == BotAdapter.Messages.MEETING_ENDED:
             print("Received message that meeting ended")
             self.flush_utterances()
-            if self.bot_in_db.state == BotStates.LEAVING:
-                BotEventManager.create_event(bot=self.bot_in_db, event_type=BotEventTypes.BOT_LEFT_MEETING)
+            if self.bot_in_db.state != BotStates.FATAL_ERROR:
+                if self.bot_in_db.state == BotStates.LEAVING:
+                    BotEventManager.create_event(bot=self.bot_in_db, event_type=BotEventTypes.BOT_LEFT_MEETING)
+                else:
+                    BotEventManager.create_event(bot=self.bot_in_db, event_type=BotEventTypes.MEETING_ENDED)
             else:
-                BotEventManager.create_event(bot=self.bot_in_db, event_type=BotEventTypes.MEETING_ENDED)
->>>>>>> a2a7f276
+                print("Bot is in FATAL_ERROR state. Bot cannot rejoin once removed. End the meet for all and start meet again with same link")
+
             self.cleanup()
             return
 
