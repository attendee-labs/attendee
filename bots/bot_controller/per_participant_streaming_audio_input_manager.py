import logging
import time

import numpy as np
import webrtcvad

from bots.models import (
    Credentials,
    TranscriptionProviders,
)
from bots.transcription_providers.deepgram.deepgram_streaming_transcriber import (  # noqa: E501
    DeepgramStreamingTranscriber,
)
from bots.transcription_providers.kyutai.kyutai_streaming_transcriber import (  # noqa: E501
    KyutaiStreamingTranscriber,
)
from bots.transcription_providers.utterance_handler import DefaultUtteranceHandler

logger = logging.getLogger(__name__)


def calculate_normalized_rms(audio_bytes):
    if not audio_bytes or len(audio_bytes) < 2:
        return 0.0

    try:
        samples = np.frombuffer(audio_bytes, dtype=np.int16)
        if len(samples) == 0:
            return 0.0

        # Check for any NaN or infinite values in samples
        if not np.isfinite(samples).all():
            return 0.0

        # Calculate mean of squares first
        mean_square = np.mean(np.square(samples.astype(np.float64)))

        # Check if mean_square is valid before sqrt
        if not np.isfinite(mean_square) or mean_square < 0:
            return 0.0

        rms = np.sqrt(mean_square)

        # Handle NaN case (shouldn't happen with valid data, but be safe)
        if not np.isfinite(rms):
            return 0.0

        # Normalize by max possible value for 16-bit audio (32768)
        return rms / 32768
    except (ValueError, TypeError, BufferError, FloatingPointError):
        # If there's any issue with the audio data, treat as silence
        return 0.0


class PerParticipantStreamingAudioInputManager:
    def __init__(self, *, get_participant_callback, sample_rate, transcription_provider, bot):
        self.get_participant_callback = get_participant_callback

        self.utterances = {}
        self.sample_rate = sample_rate

        self.last_nonsilent_audio_time = {}

        self.SILENCE_DURATION_LIMIT = 300  # 5 minutes of inactivity
        # before finishing transcriber

        self.vad = webrtcvad.Vad()
        self.transcription_provider = transcription_provider
        self.streaming_transcribers = {}
        self.last_nonsilent_audio_time = {}

        self.project = bot.project
        self.bot = bot
        self.deepgram_api_key = self.get_deepgram_api_key()
        self.kyutai_server_url, self.kyutai_api_key = self.get_kyutai_server_url()

        # Create utterance handler for providers that need it (like Kyutai)
        self.utterance_handler = DefaultUtteranceHandler(bot=bot, get_participant_callback=get_participant_callback, sample_rate=sample_rate)

    def silence_detected(self, chunk_bytes):
        if calculate_normalized_rms(chunk_bytes) < 0.0025:
            return True
        return not self.vad.is_speech(chunk_bytes, self.sample_rate)

    def get_deepgram_api_key(self):
        deepgram_credentials_record = self.project.credentials.filter(credential_type=Credentials.CredentialTypes.DEEPGRAM).first()
        if not deepgram_credentials_record:
            return None

        deepgram_credentials = deepgram_credentials_record.get_credentials()
        return deepgram_credentials["api_key"]

    def get_kyutai_server_url(self):
        # First try to get from transcription settings (preferred)
        server_url = self.bot.transcription_settings.kyutai_server_url()
        api_key = self.bot.transcription_settings.kyutai_api_key()

        # Fall back to project credentials if not in settings
        if not server_url:
            kyutai_credentials_record = self.project.credentials.filter(credential_type=Credentials.CredentialTypes.KYUTAI).first()
            if not kyutai_credentials_record:
                return None, None

            kyutai_credentials = kyutai_credentials_record.get_credentials()
            server_url = kyutai_credentials.get("server_url", "ws://127.0.0.1:8012/api/asr-streaming")
            api_key = kyutai_credentials.get("api_key", None)

        # Use "public_token" as default if no API key is provided
        # This matches the default behavior of the reference implementation
        if not api_key:
            api_key = "public_token"

        return server_url, api_key

    def create_streaming_transcriber(self, speaker_id, metadata):
        if self.transcription_provider == TranscriptionProviders.DEEPGRAM:
            metadata_list = [f"{key}:{value}" for key, value in metadata.items()] if metadata else None
            return DeepgramStreamingTranscriber(
                deepgram_api_key=self.deepgram_api_key,
                interim_results=True,
                sample_rate=self.sample_rate,
                callback=self.utterance_handler.handle_utterance,
                metadata=metadata_list,
<<<<<<< HEAD
                redaction_settings=(self.bot.transcription_settings.deepgram_redaction_settings()),
            )
        elif self.transcription_provider == TranscriptionProviders.KYUTAI:

            def kyutai_callback(transcript_text, transcriber_metadata=None):
                # Extract duration_ms and timestamp_ms from transcriber metadata
                duration_ms = transcriber_metadata.get("duration_ms", 0) if transcriber_metadata else 0

                # Pass the full transcriber metadata which includes timestamp_ms
                self.utterance_handler.handle_utterance(speaker_id=speaker_id, transcript_text=transcript_text, metadata=transcriber_metadata, duration_ms=duration_ms)

            return KyutaiStreamingTranscriber(
                server_url=self.kyutai_server_url,
                sample_rate=self.sample_rate,
                metadata=metadata,
                interim_results=True,
                model=self.bot.transcription_settings.kyutai_model(),
                api_key=self.kyutai_api_key,
                callback=kyutai_callback,
=======
                redaction_settings=self.bot.transcription_settings.deepgram_redaction_settings(),
                replace_settings=self.bot.transcription_settings.deepgram_replace_settings(),
>>>>>>> bb9adbe9
            )
        else:
            raise Exception(f"Unsupported transcription provider: {self.transcription_provider}")

    def find_or_create_streaming_transcriber_for_speaker(self, speaker_id):
        if speaker_id not in self.streaming_transcribers:
            metadata = {"bot_id": self.bot.object_id, **(self.bot.metadata or {}), **self.get_participant_callback(speaker_id)}
            self.streaming_transcribers[speaker_id] = self.create_streaming_transcriber(speaker_id, metadata)
            # Initialize last audio time for this speaker
            self.last_nonsilent_audio_time[speaker_id] = time.time()
        return self.streaming_transcribers[speaker_id]

    def add_chunk(self, speaker_id, chunk_time, chunk_bytes):
        # Check if we have credentials for the transcription provider
        if self.transcription_provider == TranscriptionProviders.DEEPGRAM:
            if not self.deepgram_api_key:
                logger.warning("No Deepgram API key available")
                return
        elif self.transcription_provider == TranscriptionProviders.KYUTAI:
            if not self.kyutai_server_url:
                logger.warning("No Kyutai server URL available")
                return

        # For Kyutai: Send all audio continuously, let semantic VAD handle it
        # For Deepgram: Use pre-filtering to reduce API costs
        if self.transcription_provider == TranscriptionProviders.KYUTAI:
            # Still detect silence for monitoring purposes, but send all audio
            audio_is_silent = self.silence_detected(chunk_bytes)

            if not audio_is_silent:
                self.last_nonsilent_audio_time[speaker_id] = time.time()

            # Create transcriber if needed and send all audio
            streaming_transcriber = self.find_or_create_streaming_transcriber_for_speaker(speaker_id)
            if streaming_transcriber:
                streaming_transcriber.send(chunk_bytes)
            else:
                logger.warning(f"Failed to create transcriber for speaker {speaker_id}")
        else:
            # Deepgram and other providers: use VAD pre-filtering
            audio_is_silent = self.silence_detected(chunk_bytes)

            if not audio_is_silent:
                self.last_nonsilent_audio_time[speaker_id] = time.time()

            if audio_is_silent and speaker_id not in self.streaming_transcribers:
                return

            streaming_transcriber = self.find_or_create_streaming_transcriber_for_speaker(speaker_id)

            # Only send audio if transcriber was successfully created
            if streaming_transcriber:
                streaming_transcriber.send(chunk_bytes)

    def monitor_transcription(self):
        speakers_to_remove = []
        streaming_transcriber_keys = list(self.streaming_transcribers.keys())
        for speaker_id in streaming_transcriber_keys:
            streaming_transcriber = self.streaming_transcribers[speaker_id]
            silence_limit = self.SILENCE_DURATION_LIMIT

            # Defensive: ensure we have timing data for this speaker
            if speaker_id not in self.last_nonsilent_audio_time:
                # Initialize with current time if missing (shouldn't happen)
                self.last_nonsilent_audio_time[speaker_id] = time.time()
                logger.warning(f"Missing last_nonsilent_audio_time for speaker {speaker_id}, initializing")
                continue

            time_since_audio = time.time() - self.last_nonsilent_audio_time[speaker_id]
            if time_since_audio > silence_limit:
                streaming_transcriber.finish()
                speakers_to_remove.append(speaker_id)
                logger.info(f"Speaker {speaker_id} has been silent for too long, stopping streaming transcriber")

        for speaker_id in speakers_to_remove:
            del self.streaming_transcribers[speaker_id]
            # Also clean up timing data
            if speaker_id in self.last_nonsilent_audio_time:
                del self.last_nonsilent_audio_time[speaker_id]

        # If Number of streaming transcribers is greater than 4,
        # stop the oldest one
        if len(self.streaming_transcribers) > 4:
            oldest_transcriber = min(self.streaming_transcribers.values(), key=lambda x: x.last_send_time)
            oldest_transcriber.finish()
            del self.streaming_transcribers[oldest_transcriber.speaker_id]
            logger.info(f"Stopped oldest streaming transcriber for speaker {oldest_transcriber.speaker_id}")<|MERGE_RESOLUTION|>--- conflicted
+++ resolved
@@ -121,8 +121,8 @@
                 sample_rate=self.sample_rate,
                 callback=self.utterance_handler.handle_utterance,
                 metadata=metadata_list,
-<<<<<<< HEAD
-                redaction_settings=(self.bot.transcription_settings.deepgram_redaction_settings()),
+                redaction_settings=self.bot.transcription_settings.deepgram_redaction_settings(),
+                replace_settings=self.bot.transcription_settings.deepgram_replace_settings(),
             )
         elif self.transcription_provider == TranscriptionProviders.KYUTAI:
 
@@ -141,10 +141,6 @@
                 model=self.bot.transcription_settings.kyutai_model(),
                 api_key=self.kyutai_api_key,
                 callback=kyutai_callback,
-=======
-                redaction_settings=self.bot.transcription_settings.deepgram_redaction_settings(),
-                replace_settings=self.bot.transcription_settings.deepgram_replace_settings(),
->>>>>>> bb9adbe9
             )
         else:
             raise Exception(f"Unsupported transcription provider: {self.transcription_provider}")
